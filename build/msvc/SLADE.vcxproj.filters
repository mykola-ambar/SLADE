--- conflicted
+++ resolved
@@ -161,10 +161,10 @@
       <UniqueIdentifier>{4d45f584-81e4-44d0-979d-f541131c9cc7}</UniqueIdentifier>
     </Filter>
     <Filter Include="Launcher">
-      <UniqueIdentifier>{64cd75a1-a981-40b2-b601-63e33085de5e}</UniqueIdentifier>
+      <UniqueIdentifier>{0619aac2-e353-42cd-9140-6d768eca6f4a}</UniqueIdentifier>
     </Filter>
     <Filter Include="Launcher\UI">
-      <UniqueIdentifier>{e88b1989-8846-4749-a209-347933e1a0d2}</UniqueIdentifier>
+      <UniqueIdentifier>{0942ae28-88fa-4517-a4de-6a09f75cc3da}</UniqueIdentifier>
     </Filter>
   </ItemGroup>
   <ItemGroup>
@@ -807,593 +807,587 @@
     <ClCompile Include="..\..\src\Dialogs\ModifyOffsetsDialog.cpp">
       <Filter>Dialogs</Filter>
     </ClCompile>
-<<<<<<< HEAD
+    <ClCompile Include="..\..\src\Dialogs\PaletteDialog.cpp">
+      <Filter>Dialogs</Filter>
+    </ClCompile>
+    <ClCompile Include="..\..\src\Dialogs\RunDialog.cpp">
+      <Filter>Dialogs</Filter>
+    </ClCompile>
+    <ClCompile Include="..\..\src\Dialogs\TranslationEditorDialog.cpp">
+      <Filter>Dialogs</Filter>
+    </ClCompile>
+    <ClCompile Include="..\..\src\Audio\MIDIPlayer.cpp">
+      <Filter>Audio</Filter>
+    </ClCompile>
+    <ClCompile Include="..\..\src\Audio\ModMusic.cpp">
+      <Filter>Audio</Filter>
+    </ClCompile>
+    <ClCompile Include="..\..\src\OpenGL\Drawing.cpp">
+      <Filter>OpenGL</Filter>
+    </ClCompile>
+    <ClCompile Include="..\..\src\OpenGL\OpenGL.cpp">
+      <Filter>OpenGL</Filter>
+    </ClCompile>
+    <ClCompile Include="..\..\src\OpenGL\GLTexture.cpp">
+      <Filter>OpenGL</Filter>
+    </ClCompile>
+    <ClCompile Include="..\..\src\Utility\PropertyList\Property.cpp">
+      <Filter>Utility\Property List</Filter>
+    </ClCompile>
+    <ClCompile Include="..\..\src\Utility\PropertyList\PropertyList.cpp">
+      <Filter>Utility\Property List</Filter>
+    </ClCompile>
+    <ClCompile Include="..\..\src\Utility\CIEDeltaEquations.cpp">
+      <Filter>Utility</Filter>
+    </ClCompile>
+    <ClCompile Include="..\..\src\Utility\CodePages.cpp">
+      <Filter>Utility</Filter>
+    </ClCompile>
+    <ClCompile Include="..\..\src\Utility\Compression.cpp">
+      <Filter>Utility</Filter>
+    </ClCompile>
+    <ClCompile Include="..\..\src\Utility\MathStuff.cpp">
+      <Filter>Utility</Filter>
+    </ClCompile>
+    <ClCompile Include="..\..\src\Utility\Parser.cpp">
+      <Filter>Utility</Filter>
+    </ClCompile>
+    <ClCompile Include="..\..\src\Utility\Polygon2D.cpp">
+      <Filter>Utility</Filter>
+    </ClCompile>
+    <ClCompile Include="..\..\src\Utility\SFileDialog.cpp">
+      <Filter>Utility</Filter>
+    </ClCompile>
+    <ClCompile Include="..\..\src\Utility\Tokenizer.cpp">
+      <Filter>Utility</Filter>
+    </ClCompile>
+    <ClCompile Include="..\..\src\Utility\Tree.cpp">
+      <Filter>Utility</Filter>
+    </ClCompile>
+    <ClCompile Include="..\..\src\Utility\MemChunk.cpp">
+      <Filter>Utility</Filter>
+    </ClCompile>
+    <ClCompile Include="..\..\src\General\Clipboard.cpp">
+      <Filter>General</Filter>
+    </ClCompile>
+    <ClCompile Include="..\..\src\General\ColourConfiguration.cpp">
+      <Filter>General</Filter>
+    </ClCompile>
+    <ClCompile Include="..\..\src\General\CVar.cpp">
+      <Filter>General</Filter>
+    </ClCompile>
+    <ClCompile Include="..\..\src\General\Executables.cpp">
+      <Filter>General</Filter>
+    </ClCompile>
+    <ClCompile Include="..\..\src\General\KeyBind.cpp">
+      <Filter>General</Filter>
+    </ClCompile>
+    <ClCompile Include="..\..\src\General\ListenerAnnouncer.cpp">
+      <Filter>General</Filter>
+    </ClCompile>
+    <ClCompile Include="..\..\src\General\Lua.cpp">
+      <Filter>General</Filter>
+    </ClCompile>
+    <ClCompile Include="..\..\src\General\Misc.cpp">
+      <Filter>General</Filter>
+    </ClCompile>
+    <ClCompile Include="..\..\src\General\UndoRedo.cpp">
+      <Filter>General</Filter>
+    </ClCompile>
+    <ClCompile Include="..\..\src\General\VersionCheck.cpp">
+      <Filter>General</Filter>
+    </ClCompile>
+    <ClCompile Include="..\..\src\General\Console\Console.cpp">
+      <Filter>General\Console</Filter>
+    </ClCompile>
+    <ClCompile Include="..\..\src\UI\WxStuff.cpp">
+      <Filter>UI</Filter>
+    </ClCompile>
+    <ClCompile Include="..\..\src\Application\MainApp.cpp">
+      <Filter>Application</Filter>
+    </ClCompile>
+    <ClCompile Include="..\..\src\General\SAction.cpp">
+      <Filter>General</Filter>
+    </ClCompile>
+    <ClCompile Include="..\..\src\Utility\FileMonitor.cpp">
+      <Filter>Utility</Filter>
+    </ClCompile>
+    <ClCompile Include="..\..\src\UI\Browser\BrowserCanvas.cpp">
+      <Filter>UI\Browser</Filter>
+    </ClCompile>
+    <ClCompile Include="..\..\src\UI\Browser\BrowserItem.cpp">
+      <Filter>UI\Browser</Filter>
+    </ClCompile>
+    <ClCompile Include="..\..\src\UI\Browser\BrowserWindow.cpp">
+      <Filter>UI\Browser</Filter>
+    </ClCompile>
+    <ClCompile Include="..\..\src\UI\Lists\ArchiveEntryList.cpp">
+      <Filter>UI\Lists</Filter>
+    </ClCompile>
+    <ClCompile Include="..\..\src\UI\Lists\ListView.cpp">
+      <Filter>UI\Lists</Filter>
+    </ClCompile>
+    <ClCompile Include="..\..\src\UI\Lists\VirtualListView.cpp">
+      <Filter>UI\Lists</Filter>
+    </ClCompile>
+    <ClCompile Include="..\..\src\UI\SToolBar\SToolBar.cpp">
+      <Filter>UI\SToolBar</Filter>
+    </ClCompile>
+    <ClCompile Include="..\..\src\UI\SToolBar\SToolBarButton.cpp">
+      <Filter>UI\SToolBar</Filter>
+    </ClCompile>
+    <ClCompile Include="..\..\src\UI\TextEditor\TextEditor.cpp">
+      <Filter>UI\Text Editor</Filter>
+    </ClCompile>
+    <ClCompile Include="..\..\src\UI\TextEditor\TextLanguage.cpp">
+      <Filter>UI\Text Editor</Filter>
+    </ClCompile>
+    <ClCompile Include="..\..\src\UI\TextEditor\TextStyle.cpp">
+      <Filter>UI\Text Editor</Filter>
+    </ClCompile>
+    <ClCompile Include="..\..\src\UI\Canvas\ANSICanvas.cpp">
+      <Filter>UI\Canvas</Filter>
+    </ClCompile>
+    <ClCompile Include="..\..\src\UI\Canvas\CTextureCanvas.cpp">
+      <Filter>UI\Canvas</Filter>
+    </ClCompile>
+    <ClCompile Include="..\..\src\UI\Canvas\GfxCanvas.cpp">
+      <Filter>UI\Canvas</Filter>
+    </ClCompile>
+    <ClCompile Include="..\..\src\UI\Canvas\MapPreviewCanvas.cpp">
+      <Filter>UI\Canvas</Filter>
+    </ClCompile>
+    <ClCompile Include="..\..\src\UI\Canvas\OGLCanvas.cpp">
+      <Filter>UI\Canvas</Filter>
+    </ClCompile>
+    <ClCompile Include="..\..\src\UI\Canvas\PaletteCanvas.cpp">
+      <Filter>UI\Canvas</Filter>
+    </ClCompile>
+    <ClCompile Include="..\..\src\UI\ColourBox.cpp">
+      <Filter>UI</Filter>
+    </ClCompile>
+    <ClCompile Include="..\..\src\UI\ConsolePanel.cpp">
+      <Filter>UI</Filter>
+    </ClCompile>
+    <ClCompile Include="..\..\src\UI\DockPanel.cpp">
+      <Filter>UI</Filter>
+    </ClCompile>
+    <ClCompile Include="..\..\src\UI\HexEditorPanel.cpp">
+      <Filter>UI</Filter>
+    </ClCompile>
+    <ClCompile Include="..\..\src\UI\NumberTextCtrl.cpp">
+      <Filter>UI</Filter>
+    </ClCompile>
+    <ClCompile Include="..\..\src\UI\PaletteChooser.cpp">
+      <Filter>UI</Filter>
+    </ClCompile>
+    <ClCompile Include="..\..\src\UI\ResourceArchiveChooser.cpp">
+      <Filter>UI</Filter>
+    </ClCompile>
+    <ClCompile Include="..\..\src\UI\SAuiTabArt.cpp">
+      <Filter>UI</Filter>
+    </ClCompile>
+    <ClCompile Include="..\..\src\UI\SDialog.cpp">
+      <Filter>UI</Filter>
+    </ClCompile>
+    <ClCompile Include="..\..\src\UI\SplashWindow.cpp">
+      <Filter>UI</Filter>
+    </ClCompile>
+    <ClCompile Include="..\..\src\UI\STabCtrl.cpp">
+      <Filter>UI</Filter>
+    </ClCompile>
+    <ClCompile Include="..\..\src\UI\STopWindow.cpp">
+      <Filter>UI</Filter>
+    </ClCompile>
+    <ClCompile Include="..\..\src\UI\UndoManagerHistoryPanel.cpp">
+      <Filter>UI</Filter>
+    </ClCompile>
+    <ClCompile Include="..\..\src\Graphics\CTexture\CTexture.cpp">
+      <Filter>Graphics\Composite Texture</Filter>
+    </ClCompile>
+    <ClCompile Include="..\..\src\Graphics\CTexture\PatchTable.cpp">
+      <Filter>Graphics\Composite Texture</Filter>
+    </ClCompile>
+    <ClCompile Include="..\..\src\Graphics\CTexture\TextureXList.cpp">
+      <Filter>Graphics\Composite Texture</Filter>
+    </ClCompile>
+    <ClCompile Include="..\..\src\Graphics\Font\SFont.cpp">
+      <Filter>Graphics\Font</Filter>
+    </ClCompile>
+    <ClCompile Include="..\..\src\Graphics\Palette\Palette.cpp">
+      <Filter>Graphics\Palette</Filter>
+    </ClCompile>
+    <ClCompile Include="..\..\src\Graphics\Palette\PaletteManager.cpp">
+      <Filter>Graphics\Palette</Filter>
+    </ClCompile>
+    <ClCompile Include="..\..\src\Graphics\SImage\SImage.cpp">
+      <Filter>Graphics\SImage</Filter>
+    </ClCompile>
+    <ClCompile Include="..\..\src\Graphics\SImage\SImageFormats.cpp">
+      <Filter>Graphics\SImage</Filter>
+    </ClCompile>
+    <ClCompile Include="..\..\src\Graphics\Icons.cpp">
+      <Filter>Graphics</Filter>
+    </ClCompile>
+    <ClCompile Include="..\..\src\Graphics\Translation.cpp">
+      <Filter>Graphics</Filter>
+    </ClCompile>
+    <ClCompile Include="..\..\src\Graphics\SImage\SIFormat.cpp">
+      <Filter>Graphics\SImage</Filter>
+    </ClCompile>
+    <ClCompile Include="..\..\src\Archive\Archive.cpp">
+      <Filter>Archive</Filter>
+    </ClCompile>
+    <ClCompile Include="..\..\src\Archive\ArchiveEntry.cpp">
+      <Filter>Archive</Filter>
+    </ClCompile>
+    <ClCompile Include="..\..\src\Archive\ArchiveManager.cpp">
+      <Filter>Archive</Filter>
+    </ClCompile>
+    <ClCompile Include="..\..\src\Archive\EntryType\EntryType.cpp">
+      <Filter>Archive\EntryType</Filter>
+    </ClCompile>
+    <ClCompile Include="..\..\src\Archive\Formats\BZip2Archive.cpp">
+      <Filter>Archive\Formats</Filter>
+    </ClCompile>
+    <ClCompile Include="..\..\src\Archive\Formats\ChasmBinArchive.cpp">
+      <Filter>Archive\Formats</Filter>
+    </ClCompile>
+    <ClCompile Include="..\..\src\Archive\Formats\DatArchive.cpp">
+      <Filter>Archive\Formats</Filter>
+    </ClCompile>
+    <ClCompile Include="..\..\src\Archive\Formats\DirArchive.cpp">
+      <Filter>Archive\Formats</Filter>
+    </ClCompile>
+    <ClCompile Include="..\..\src\Archive\Formats\DiskArchive.cpp">
+      <Filter>Archive\Formats</Filter>
+    </ClCompile>
+    <ClCompile Include="..\..\src\Archive\Formats\GobArchive.cpp">
+      <Filter>Archive\Formats</Filter>
+    </ClCompile>
+    <ClCompile Include="..\..\src\Archive\Formats\GrpArchive.cpp">
+      <Filter>Archive\Formats</Filter>
+    </ClCompile>
+    <ClCompile Include="..\..\src\Archive\Formats\GZipArchive.cpp">
+      <Filter>Archive\Formats</Filter>
+    </ClCompile>
+    <ClCompile Include="..\..\src\Archive\Formats\HogArchive.cpp">
+      <Filter>Archive\Formats</Filter>
+    </ClCompile>
+    <ClCompile Include="..\..\src\Archive\Formats\LfdArchive.cpp">
+      <Filter>Archive\Formats</Filter>
+    </ClCompile>
+    <ClCompile Include="..\..\src\Archive\Formats\LibArchive.cpp">
+      <Filter>Archive\Formats</Filter>
+    </ClCompile>
+    <ClCompile Include="..\..\src\Archive\Formats\PakArchive.cpp">
+      <Filter>Archive\Formats</Filter>
+    </ClCompile>
+    <ClCompile Include="..\..\src\Archive\Formats\PodArchive.cpp">
+      <Filter>Archive\Formats</Filter>
+    </ClCompile>
+    <ClCompile Include="..\..\src\Archive\Formats\ResArchive.cpp">
+      <Filter>Archive\Formats</Filter>
+    </ClCompile>
+    <ClCompile Include="..\..\src\Archive\Formats\RffArchive.cpp">
+      <Filter>Archive\Formats</Filter>
+    </ClCompile>
+    <ClCompile Include="..\..\src\Archive\Formats\TarArchive.cpp">
+      <Filter>Archive\Formats</Filter>
+    </ClCompile>
+    <ClCompile Include="..\..\src\Archive\Formats\Wad2Archive.cpp">
+      <Filter>Archive\Formats</Filter>
+    </ClCompile>
+    <ClCompile Include="..\..\src\Archive\Formats\WadArchive.cpp">
+      <Filter>Archive\Formats</Filter>
+    </ClCompile>
+    <ClCompile Include="..\..\src\Archive\Formats\WadJArchive.cpp">
+      <Filter>Archive\Formats</Filter>
+    </ClCompile>
+    <ClCompile Include="..\..\src\Archive\Formats\WolfArchive.cpp">
+      <Filter>Archive\Formats</Filter>
+    </ClCompile>
+    <ClCompile Include="..\..\src\Archive\Formats\ZipArchive.cpp">
+      <Filter>Archive\Formats</Filter>
+    </ClCompile>
+    <ClCompile Include="..\..\src\Archive\Formats\ADatArchive.cpp">
+      <Filter>Archive\Formats</Filter>
+    </ClCompile>
+    <ClCompile Include="..\..\src\Archive\Formats\BSPArchive.cpp">
+      <Filter>Archive\Formats</Filter>
+    </ClCompile>
+    <ClCompile Include="..\..\src\Archive\EntryType\EntryDataFormat.cpp">
+      <Filter>Archive\EntryType</Filter>
+    </ClCompile>
+    <ClCompile Include="..\..\src\MainEditor\ArchiveOperations.cpp">
+      <Filter>Main Editor</Filter>
+    </ClCompile>
+    <ClCompile Include="..\..\src\MainEditor\Conversions.cpp">
+      <Filter>Main Editor</Filter>
+    </ClCompile>
+    <ClCompile Include="..\..\src\MainEditor\EntryOperations.cpp">
+      <Filter>Main Editor</Filter>
+    </ClCompile>
+    <ClCompile Include="..\..\src\MainEditor\MainWindow.cpp">
+      <Filter>Main Editor</Filter>
+    </ClCompile>
+    <ClCompile Include="..\..\src\MainEditor\UI\ArchiveManagerPanel.cpp">
+      <Filter>Main Editor\UI</Filter>
+    </ClCompile>
+    <ClCompile Include="..\..\src\MainEditor\UI\ArchivePanel.cpp">
+      <Filter>Main Editor\UI</Filter>
+    </ClCompile>
+    <ClCompile Include="..\..\src\MainEditor\UI\DocsPage.cpp">
+      <Filter>Main Editor\UI</Filter>
+    </ClCompile>
+    <ClCompile Include="..\..\src\MainEditor\UI\EntryPanel\AnimatedEntryPanel.cpp">
+      <Filter>Main Editor\UI\EntryPanel</Filter>
+    </ClCompile>
+    <ClCompile Include="..\..\src\MainEditor\UI\EntryPanel\ANSIEntryPanel.cpp">
+      <Filter>Main Editor\UI\EntryPanel</Filter>
+    </ClCompile>
+    <ClCompile Include="..\..\src\MainEditor\UI\EntryPanel\AudioEntryPanel.cpp">
+      <Filter>Main Editor\UI\EntryPanel</Filter>
+    </ClCompile>
+    <ClCompile Include="..\..\src\MainEditor\UI\EntryPanel\DataEntryPanel.cpp">
+      <Filter>Main Editor\UI\EntryPanel</Filter>
+    </ClCompile>
+    <ClCompile Include="..\..\src\MainEditor\UI\EntryPanel\DefaultEntryPanel.cpp">
+      <Filter>Main Editor\UI\EntryPanel</Filter>
+    </ClCompile>
+    <ClCompile Include="..\..\src\MainEditor\UI\EntryPanel\EntryPanel.cpp">
+      <Filter>Main Editor\UI\EntryPanel</Filter>
+    </ClCompile>
+    <ClCompile Include="..\..\src\MainEditor\UI\EntryPanel\GfxEntryPanel.cpp">
+      <Filter>Main Editor\UI\EntryPanel</Filter>
+    </ClCompile>
+    <ClCompile Include="..\..\src\MainEditor\UI\EntryPanel\HexEntryPanel.cpp">
+      <Filter>Main Editor\UI\EntryPanel</Filter>
+    </ClCompile>
+    <ClCompile Include="..\..\src\MainEditor\UI\EntryPanel\MapEntryPanel.cpp">
+      <Filter>Main Editor\UI\EntryPanel</Filter>
+    </ClCompile>
+    <ClCompile Include="..\..\src\MainEditor\UI\EntryPanel\PaletteEntryPanel.cpp">
+      <Filter>Main Editor\UI\EntryPanel</Filter>
+    </ClCompile>
+    <ClCompile Include="..\..\src\MainEditor\UI\EntryPanel\SwitchesEntryPanel.cpp">
+      <Filter>Main Editor\UI\EntryPanel</Filter>
+    </ClCompile>
+    <ClCompile Include="..\..\src\MainEditor\UI\EntryPanel\TextEntryPanel.cpp">
+      <Filter>Main Editor\UI\EntryPanel</Filter>
+    </ClCompile>
+    <ClCompile Include="..\..\src\MainEditor\UI\TextureXEditor\PatchBrowser.cpp">
+      <Filter>Main Editor\UI\Texture Editor</Filter>
+    </ClCompile>
+    <ClCompile Include="..\..\src\MainEditor\UI\TextureXEditor\PatchTablePanel.cpp">
+      <Filter>Main Editor\UI\Texture Editor</Filter>
+    </ClCompile>
+    <ClCompile Include="..\..\src\MainEditor\UI\TextureXEditor\TextureEditorPanel.cpp">
+      <Filter>Main Editor\UI\Texture Editor</Filter>
+    </ClCompile>
+    <ClCompile Include="..\..\src\MainEditor\UI\TextureXEditor\TextureXEditor.cpp">
+      <Filter>Main Editor\UI\Texture Editor</Filter>
+    </ClCompile>
+    <ClCompile Include="..\..\src\MainEditor\UI\TextureXEditor\TextureXPanel.cpp">
+      <Filter>Main Editor\UI\Texture Editor</Filter>
+    </ClCompile>
+    <ClCompile Include="..\..\src\MainEditor\UI\TextureXEditor\ZTextureEditorPanel.cpp">
+      <Filter>Main Editor\UI\Texture Editor</Filter>
+    </ClCompile>
+    <ClCompile Include="..\..\src\UI\BaseResourceChooser.cpp">
+      <Filter>UI</Filter>
+    </ClCompile>
+    <ClCompile Include="..\..\src\MapEditor\MapBackupManager.cpp">
+      <Filter>Map Editor</Filter>
+    </ClCompile>
+    <ClCompile Include="..\..\src\MapEditor\MapChecks.cpp">
+      <Filter>Map Editor</Filter>
+    </ClCompile>
+    <ClCompile Include="..\..\src\MapEditor\MapEditor.cpp">
+      <Filter>Map Editor</Filter>
+    </ClCompile>
+    <ClCompile Include="..\..\src\MapEditor\MapEditorWindow.cpp">
+      <Filter>Map Editor</Filter>
+    </ClCompile>
+    <ClCompile Include="..\..\src\MapEditor\MapSpecials.cpp">
+      <Filter>Map Editor</Filter>
+    </ClCompile>
+    <ClCompile Include="..\..\src\MapEditor\MapTextureManager.cpp">
+      <Filter>Map Editor</Filter>
+    </ClCompile>
+    <ClCompile Include="..\..\src\MapEditor\NodeBuilders.cpp">
+      <Filter>Map Editor</Filter>
+    </ClCompile>
+    <ClCompile Include="..\..\src\MapEditor\ObjectEdit.cpp">
+      <Filter>Map Editor</Filter>
+    </ClCompile>
+    <ClCompile Include="..\..\src\MapEditor\SectorBuilder.cpp">
+      <Filter>Map Editor</Filter>
+    </ClCompile>
+    <ClCompile Include="..\..\src\MapEditor\GameConfiguration\ActionSpecial.cpp">
+      <Filter>Map Editor\Game Configuration</Filter>
+    </ClCompile>
+    <ClCompile Include="..\..\src\MapEditor\GameConfiguration\GameConfiguration.cpp">
+      <Filter>Map Editor\Game Configuration</Filter>
+    </ClCompile>
+    <ClCompile Include="..\..\src\MapEditor\GameConfiguration\GenLineSpecial.cpp">
+      <Filter>Map Editor\Game Configuration</Filter>
+    </ClCompile>
+    <ClCompile Include="..\..\src\MapEditor\GameConfiguration\ThingType.cpp">
+      <Filter>Map Editor\Game Configuration</Filter>
+    </ClCompile>
+    <ClCompile Include="..\..\src\MapEditor\GameConfiguration\UDMFProperty.cpp">
+      <Filter>Map Editor\Game Configuration</Filter>
+    </ClCompile>
+    <ClCompile Include="..\..\src\MapEditor\Renderer\MapRenderer2D.cpp">
+      <Filter>Map Editor\Renderer</Filter>
+    </ClCompile>
+    <ClCompile Include="..\..\src\MapEditor\Renderer\MapRenderer3D.cpp">
+      <Filter>Map Editor\Renderer</Filter>
+    </ClCompile>
+    <ClCompile Include="..\..\src\MapEditor\Renderer\MCAnimations.cpp">
+      <Filter>Map Editor\Renderer</Filter>
+    </ClCompile>
+    <ClCompile Include="..\..\src\MapEditor\Renderer\Overlays\LineTextureOverlay.cpp">
+      <Filter>Map Editor\Renderer\Overlays</Filter>
+    </ClCompile>
+    <ClCompile Include="..\..\src\MapEditor\Renderer\Overlays\QuickTextureOverlay3d.cpp">
+      <Filter>Map Editor\Renderer\Overlays</Filter>
+    </ClCompile>
+    <ClCompile Include="..\..\src\MapEditor\Renderer\Overlays\SectorTextureOverlay.cpp">
+      <Filter>Map Editor\Renderer\Overlays</Filter>
+    </ClCompile>
+    <ClCompile Include="..\..\src\MapEditor\SLADEMap\MapLine.cpp">
+      <Filter>Map Editor\SLADEMap</Filter>
+    </ClCompile>
+    <ClCompile Include="..\..\src\MapEditor\SLADEMap\MapObject.cpp">
+      <Filter>Map Editor\SLADEMap</Filter>
+    </ClCompile>
+    <ClCompile Include="..\..\src\MapEditor\SLADEMap\MapSector.cpp">
+      <Filter>Map Editor\SLADEMap</Filter>
+    </ClCompile>
+    <ClCompile Include="..\..\src\MapEditor\SLADEMap\MapSide.cpp">
+      <Filter>Map Editor\SLADEMap</Filter>
+    </ClCompile>
+    <ClCompile Include="..\..\src\MapEditor\SLADEMap\MapThing.cpp">
+      <Filter>Map Editor\SLADEMap</Filter>
+    </ClCompile>
+    <ClCompile Include="..\..\src\MapEditor\SLADEMap\MapVertex.cpp">
+      <Filter>Map Editor\SLADEMap</Filter>
+    </ClCompile>
+    <ClCompile Include="..\..\src\MapEditor\SLADEMap\MobjPropertyList.cpp">
+      <Filter>Map Editor\SLADEMap</Filter>
+    </ClCompile>
+    <ClCompile Include="..\..\src\MapEditor\SLADEMap\SLADEMap.cpp">
+      <Filter>Map Editor\SLADEMap</Filter>
+    </ClCompile>
+    <ClCompile Include="..\..\src\MapEditor\UI\GenLineSpecialPanel.cpp">
+      <Filter>Map Editor\UI</Filter>
+    </ClCompile>
+    <ClCompile Include="..\..\src\MapEditor\UI\MapBackupPanel.cpp">
+      <Filter>Map Editor\UI</Filter>
+    </ClCompile>
+    <ClCompile Include="..\..\src\MapEditor\UI\MapCanvas.cpp">
+      <Filter>Map Editor\UI</Filter>
+    </ClCompile>
+    <ClCompile Include="..\..\src\MapEditor\UI\MapChecksPanel.cpp">
+      <Filter>Map Editor\UI</Filter>
+    </ClCompile>
+    <ClCompile Include="..\..\src\MapEditor\UI\ObjectEditPanel.cpp">
+      <Filter>Map Editor\UI</Filter>
+    </ClCompile>
+    <ClCompile Include="..\..\src\MapEditor\UI\ScriptEditorPanel.cpp">
+      <Filter>Map Editor\UI</Filter>
+    </ClCompile>
+    <ClCompile Include="..\..\src\MapEditor\UI\ShapeDrawPanel.cpp">
+      <Filter>Map Editor\UI</Filter>
+    </ClCompile>
+    <ClCompile Include="..\..\src\MapEditor\UI\Dialogs\ActionSpecialDialog.cpp">
+      <Filter>Map Editor\UI\Dialogs</Filter>
+    </ClCompile>
+    <ClCompile Include="..\..\src\MapEditor\UI\Dialogs\MapTextureBrowser.cpp">
+      <Filter>Map Editor\UI\Dialogs</Filter>
+    </ClCompile>
+    <ClCompile Include="..\..\src\MapEditor\UI\Dialogs\SectorSpecialDialog.cpp">
+      <Filter>Map Editor\UI\Dialogs</Filter>
+    </ClCompile>
+    <ClCompile Include="..\..\src\MapEditor\UI\Dialogs\ShowItemDialog.cpp">
+      <Filter>Map Editor\UI\Dialogs</Filter>
+    </ClCompile>
+    <ClCompile Include="..\..\src\MapEditor\UI\Dialogs\ThingTypeBrowser.cpp">
+      <Filter>Map Editor\UI\Dialogs</Filter>
+    </ClCompile>
+    <ClCompile Include="..\..\src\MapEditor\UI\PropsPanel\LinePropsPanel.cpp">
+      <Filter>Map Editor\UI\PropsPanel</Filter>
+    </ClCompile>
+    <ClCompile Include="..\..\src\MapEditor\UI\PropsPanel\MapObjectPropsPanel.cpp">
+      <Filter>Map Editor\UI\PropsPanel</Filter>
+    </ClCompile>
+    <ClCompile Include="..\..\src\MapEditor\UI\PropsPanel\MOPGProperty.cpp">
+      <Filter>Map Editor\UI\PropsPanel</Filter>
+    </ClCompile>
+    <ClCompile Include="..\..\src\MapEditor\UI\PropsPanel\SectorPropsPanel.cpp">
+      <Filter>Map Editor\UI\PropsPanel</Filter>
+    </ClCompile>
+    <ClCompile Include="..\..\src\MapEditor\UI\PropsPanel\SidePropsPanel.cpp">
+      <Filter>Map Editor\UI\PropsPanel</Filter>
+    </ClCompile>
+    <ClCompile Include="..\..\src\MapEditor\UI\PropsPanel\ThingPropsPanel.cpp">
+      <Filter>Map Editor\UI\PropsPanel</Filter>
+    </ClCompile>
+    <ClCompile Include="..\..\src\MapEditor\Renderer\Overlays\InfoOverlay3d.cpp">
+      <Filter>Map Editor\Renderer\Overlays</Filter>
+    </ClCompile>
+    <ClCompile Include="..\..\src\MapEditor\Renderer\Overlays\LineInfoOverlay.cpp">
+      <Filter>Map Editor\Renderer\Overlays</Filter>
+    </ClCompile>
+    <ClCompile Include="..\..\src\MapEditor\Renderer\Overlays\SectorInfoOverlay.cpp">
+      <Filter>Map Editor\Renderer\Overlays</Filter>
+    </ClCompile>
+    <ClCompile Include="..\..\src\MapEditor\Renderer\Overlays\ThingInfoOverlay.cpp">
+      <Filter>Map Editor\Renderer\Overlays</Filter>
+    </ClCompile>
+    <ClCompile Include="..\..\src\MapEditor\Renderer\Overlays\VertexInfoOverlay.cpp">
+      <Filter>Map Editor\Renderer\Overlays</Filter>
+    </ClCompile>
+    <ClCompile Include="..\..\src\General\ResourceManager.cpp">
+      <Filter>General</Filter>
+    </ClCompile>
+    <ClCompile Include="..\..\src\MainEditor\AnimatedList.cpp">
+      <Filter>Main Editor</Filter>
+    </ClCompile>
+    <ClCompile Include="..\..\src\MainEditor\SwitchesList.cpp">
+      <Filter>Main Editor</Filter>
+    </ClCompile>
+    <ClCompile Include="..\..\src\MainEditor\ExternalEditManager.cpp">
+      <Filter>Main Editor</Filter>
+    </ClCompile>
+    <ClCompile Include="..\..\src\UI\TextEditor\SCallTip.cpp">
+      <Filter>UI\Text Editor</Filter>
+    </ClCompile>
+    <ClCompile Include="..\..\src\External\email\wxEmailMessage.cpp">
+      <Filter>External\wxEmail</Filter>
+    </ClCompile>
+    <ClCompile Include="..\..\src\External\email\wxEmailMessageID.cpp">
+      <Filter>External\wxEmail</Filter>
+    </ClCompile>
+    <ClCompile Include="..\..\src\External\email\wxMailer.cpp">
+      <Filter>External\wxEmail</Filter>
+    </ClCompile>
+    <ClCompile Include="_CreatePCH.cpp">
+      <Filter>Application</Filter>
+    </ClCompile>
+    <ClCompile Include="..\..\src\Launcher\UI\IdGamesPanel.cpp">
+      <Filter>Launcher\UI</Filter>
+    </ClCompile>
     <ClCompile Include="..\..\src\Launcher\UI\LauncherPanel.cpp">
       <Filter>Launcher\UI</Filter>
     </ClCompile>
     <ClCompile Include="..\..\src\Launcher\IdGames.cpp">
       <Filter>Launcher</Filter>
     </ClCompile>
-    <ClCompile Include="..\..\src\Launcher\UI\IdGamesPanel.cpp">
-      <Filter>Launcher\UI</Filter>
-    </ClCompile>
     <ClCompile Include="..\..\src\Utility\XmlHelpers.cpp">
-      <Filter>General\Utility</Filter>
-    </ClCompile>
-  </ItemGroup>
-  <ItemGroup>
-    <ClInclude Include="..\..\src\GfxConvDialog.h">
-=======
-    <ClCompile Include="..\..\src\Dialogs\PaletteDialog.cpp">
->>>>>>> c494bd6c
-      <Filter>Dialogs</Filter>
-    </ClCompile>
-    <ClCompile Include="..\..\src\Dialogs\RunDialog.cpp">
-      <Filter>Dialogs</Filter>
-    </ClCompile>
-    <ClCompile Include="..\..\src\Dialogs\TranslationEditorDialog.cpp">
-      <Filter>Dialogs</Filter>
-    </ClCompile>
-    <ClCompile Include="..\..\src\Audio\MIDIPlayer.cpp">
-      <Filter>Audio</Filter>
-    </ClCompile>
-    <ClCompile Include="..\..\src\Audio\ModMusic.cpp">
-      <Filter>Audio</Filter>
-    </ClCompile>
-    <ClCompile Include="..\..\src\OpenGL\Drawing.cpp">
-      <Filter>OpenGL</Filter>
-    </ClCompile>
-    <ClCompile Include="..\..\src\OpenGL\OpenGL.cpp">
-      <Filter>OpenGL</Filter>
-    </ClCompile>
-    <ClCompile Include="..\..\src\OpenGL\GLTexture.cpp">
-      <Filter>OpenGL</Filter>
-    </ClCompile>
-    <ClCompile Include="..\..\src\Utility\PropertyList\Property.cpp">
-      <Filter>Utility\Property List</Filter>
-    </ClCompile>
-    <ClCompile Include="..\..\src\Utility\PropertyList\PropertyList.cpp">
-      <Filter>Utility\Property List</Filter>
-    </ClCompile>
-    <ClCompile Include="..\..\src\Utility\CIEDeltaEquations.cpp">
       <Filter>Utility</Filter>
-    </ClCompile>
-    <ClCompile Include="..\..\src\Utility\CodePages.cpp">
-      <Filter>Utility</Filter>
-    </ClCompile>
-    <ClCompile Include="..\..\src\Utility\Compression.cpp">
-      <Filter>Utility</Filter>
-    </ClCompile>
-    <ClCompile Include="..\..\src\Utility\MathStuff.cpp">
-      <Filter>Utility</Filter>
-    </ClCompile>
-    <ClCompile Include="..\..\src\Utility\Parser.cpp">
-      <Filter>Utility</Filter>
-    </ClCompile>
-    <ClCompile Include="..\..\src\Utility\Polygon2D.cpp">
-      <Filter>Utility</Filter>
-    </ClCompile>
-    <ClCompile Include="..\..\src\Utility\SFileDialog.cpp">
-      <Filter>Utility</Filter>
-    </ClCompile>
-    <ClCompile Include="..\..\src\Utility\Tokenizer.cpp">
-      <Filter>Utility</Filter>
-    </ClCompile>
-    <ClCompile Include="..\..\src\Utility\Tree.cpp">
-      <Filter>Utility</Filter>
-    </ClCompile>
-    <ClCompile Include="..\..\src\Utility\MemChunk.cpp">
-      <Filter>Utility</Filter>
-    </ClCompile>
-    <ClCompile Include="..\..\src\General\Clipboard.cpp">
-      <Filter>General</Filter>
-    </ClCompile>
-    <ClCompile Include="..\..\src\General\ColourConfiguration.cpp">
-      <Filter>General</Filter>
-    </ClCompile>
-    <ClCompile Include="..\..\src\General\CVar.cpp">
-      <Filter>General</Filter>
-    </ClCompile>
-    <ClCompile Include="..\..\src\General\Executables.cpp">
-      <Filter>General</Filter>
-    </ClCompile>
-    <ClCompile Include="..\..\src\General\KeyBind.cpp">
-      <Filter>General</Filter>
-    </ClCompile>
-    <ClCompile Include="..\..\src\General\ListenerAnnouncer.cpp">
-      <Filter>General</Filter>
-    </ClCompile>
-    <ClCompile Include="..\..\src\General\Lua.cpp">
-      <Filter>General</Filter>
-    </ClCompile>
-    <ClCompile Include="..\..\src\General\Misc.cpp">
-      <Filter>General</Filter>
-    </ClCompile>
-    <ClCompile Include="..\..\src\General\UndoRedo.cpp">
-      <Filter>General</Filter>
-    </ClCompile>
-    <ClCompile Include="..\..\src\General\VersionCheck.cpp">
-      <Filter>General</Filter>
-    </ClCompile>
-    <ClCompile Include="..\..\src\General\Console\Console.cpp">
-      <Filter>General\Console</Filter>
-    </ClCompile>
-    <ClCompile Include="..\..\src\UI\WxStuff.cpp">
-      <Filter>UI</Filter>
-    </ClCompile>
-    <ClCompile Include="..\..\src\Application\MainApp.cpp">
-      <Filter>Application</Filter>
-    </ClCompile>
-    <ClCompile Include="..\..\src\General\SAction.cpp">
-      <Filter>General</Filter>
-    </ClCompile>
-    <ClCompile Include="..\..\src\Utility\FileMonitor.cpp">
-      <Filter>Utility</Filter>
-    </ClCompile>
-    <ClCompile Include="..\..\src\UI\Browser\BrowserCanvas.cpp">
-      <Filter>UI\Browser</Filter>
-    </ClCompile>
-    <ClCompile Include="..\..\src\UI\Browser\BrowserItem.cpp">
-      <Filter>UI\Browser</Filter>
-    </ClCompile>
-    <ClCompile Include="..\..\src\UI\Browser\BrowserWindow.cpp">
-      <Filter>UI\Browser</Filter>
-    </ClCompile>
-    <ClCompile Include="..\..\src\UI\Lists\ArchiveEntryList.cpp">
-      <Filter>UI\Lists</Filter>
-    </ClCompile>
-    <ClCompile Include="..\..\src\UI\Lists\ListView.cpp">
-      <Filter>UI\Lists</Filter>
-    </ClCompile>
-    <ClCompile Include="..\..\src\UI\Lists\VirtualListView.cpp">
-      <Filter>UI\Lists</Filter>
-    </ClCompile>
-    <ClCompile Include="..\..\src\UI\SToolBar\SToolBar.cpp">
-      <Filter>UI\SToolBar</Filter>
-    </ClCompile>
-    <ClCompile Include="..\..\src\UI\SToolBar\SToolBarButton.cpp">
-      <Filter>UI\SToolBar</Filter>
-    </ClCompile>
-    <ClCompile Include="..\..\src\UI\TextEditor\TextEditor.cpp">
-      <Filter>UI\Text Editor</Filter>
-    </ClCompile>
-    <ClCompile Include="..\..\src\UI\TextEditor\TextLanguage.cpp">
-      <Filter>UI\Text Editor</Filter>
-    </ClCompile>
-    <ClCompile Include="..\..\src\UI\TextEditor\TextStyle.cpp">
-      <Filter>UI\Text Editor</Filter>
-    </ClCompile>
-    <ClCompile Include="..\..\src\UI\Canvas\ANSICanvas.cpp">
-      <Filter>UI\Canvas</Filter>
-    </ClCompile>
-    <ClCompile Include="..\..\src\UI\Canvas\CTextureCanvas.cpp">
-      <Filter>UI\Canvas</Filter>
-    </ClCompile>
-    <ClCompile Include="..\..\src\UI\Canvas\GfxCanvas.cpp">
-      <Filter>UI\Canvas</Filter>
-    </ClCompile>
-    <ClCompile Include="..\..\src\UI\Canvas\MapPreviewCanvas.cpp">
-      <Filter>UI\Canvas</Filter>
-    </ClCompile>
-    <ClCompile Include="..\..\src\UI\Canvas\OGLCanvas.cpp">
-      <Filter>UI\Canvas</Filter>
-    </ClCompile>
-    <ClCompile Include="..\..\src\UI\Canvas\PaletteCanvas.cpp">
-      <Filter>UI\Canvas</Filter>
-    </ClCompile>
-    <ClCompile Include="..\..\src\UI\ColourBox.cpp">
-      <Filter>UI</Filter>
-    </ClCompile>
-    <ClCompile Include="..\..\src\UI\ConsolePanel.cpp">
-      <Filter>UI</Filter>
-    </ClCompile>
-    <ClCompile Include="..\..\src\UI\DockPanel.cpp">
-      <Filter>UI</Filter>
-    </ClCompile>
-    <ClCompile Include="..\..\src\UI\HexEditorPanel.cpp">
-      <Filter>UI</Filter>
-    </ClCompile>
-    <ClCompile Include="..\..\src\UI\NumberTextCtrl.cpp">
-      <Filter>UI</Filter>
-    </ClCompile>
-    <ClCompile Include="..\..\src\UI\PaletteChooser.cpp">
-      <Filter>UI</Filter>
-    </ClCompile>
-    <ClCompile Include="..\..\src\UI\ResourceArchiveChooser.cpp">
-      <Filter>UI</Filter>
-    </ClCompile>
-    <ClCompile Include="..\..\src\UI\SAuiTabArt.cpp">
-      <Filter>UI</Filter>
-    </ClCompile>
-    <ClCompile Include="..\..\src\UI\SDialog.cpp">
-      <Filter>UI</Filter>
-    </ClCompile>
-    <ClCompile Include="..\..\src\UI\SplashWindow.cpp">
-      <Filter>UI</Filter>
-    </ClCompile>
-    <ClCompile Include="..\..\src\UI\STabCtrl.cpp">
-      <Filter>UI</Filter>
-    </ClCompile>
-    <ClCompile Include="..\..\src\UI\STopWindow.cpp">
-      <Filter>UI</Filter>
-    </ClCompile>
-    <ClCompile Include="..\..\src\UI\UndoManagerHistoryPanel.cpp">
-      <Filter>UI</Filter>
-    </ClCompile>
-    <ClCompile Include="..\..\src\Graphics\CTexture\CTexture.cpp">
-      <Filter>Graphics\Composite Texture</Filter>
-    </ClCompile>
-    <ClCompile Include="..\..\src\Graphics\CTexture\PatchTable.cpp">
-      <Filter>Graphics\Composite Texture</Filter>
-    </ClCompile>
-    <ClCompile Include="..\..\src\Graphics\CTexture\TextureXList.cpp">
-      <Filter>Graphics\Composite Texture</Filter>
-    </ClCompile>
-    <ClCompile Include="..\..\src\Graphics\Font\SFont.cpp">
-      <Filter>Graphics\Font</Filter>
-    </ClCompile>
-    <ClCompile Include="..\..\src\Graphics\Palette\Palette.cpp">
-      <Filter>Graphics\Palette</Filter>
-    </ClCompile>
-    <ClCompile Include="..\..\src\Graphics\Palette\PaletteManager.cpp">
-      <Filter>Graphics\Palette</Filter>
-    </ClCompile>
-    <ClCompile Include="..\..\src\Graphics\SImage\SImage.cpp">
-      <Filter>Graphics\SImage</Filter>
-    </ClCompile>
-    <ClCompile Include="..\..\src\Graphics\SImage\SImageFormats.cpp">
-      <Filter>Graphics\SImage</Filter>
-    </ClCompile>
-    <ClCompile Include="..\..\src\Graphics\Icons.cpp">
-      <Filter>Graphics</Filter>
-    </ClCompile>
-    <ClCompile Include="..\..\src\Graphics\Translation.cpp">
-      <Filter>Graphics</Filter>
-    </ClCompile>
-    <ClCompile Include="..\..\src\Graphics\SImage\SIFormat.cpp">
-      <Filter>Graphics\SImage</Filter>
-    </ClCompile>
-    <ClCompile Include="..\..\src\Archive\Archive.cpp">
-      <Filter>Archive</Filter>
-    </ClCompile>
-    <ClCompile Include="..\..\src\Archive\ArchiveEntry.cpp">
-      <Filter>Archive</Filter>
-    </ClCompile>
-    <ClCompile Include="..\..\src\Archive\ArchiveManager.cpp">
-      <Filter>Archive</Filter>
-    </ClCompile>
-    <ClCompile Include="..\..\src\Archive\EntryType\EntryType.cpp">
-      <Filter>Archive\EntryType</Filter>
-    </ClCompile>
-    <ClCompile Include="..\..\src\Archive\Formats\BZip2Archive.cpp">
-      <Filter>Archive\Formats</Filter>
-    </ClCompile>
-    <ClCompile Include="..\..\src\Archive\Formats\ChasmBinArchive.cpp">
-      <Filter>Archive\Formats</Filter>
-    </ClCompile>
-    <ClCompile Include="..\..\src\Archive\Formats\DatArchive.cpp">
-      <Filter>Archive\Formats</Filter>
-    </ClCompile>
-    <ClCompile Include="..\..\src\Archive\Formats\DirArchive.cpp">
-      <Filter>Archive\Formats</Filter>
-    </ClCompile>
-    <ClCompile Include="..\..\src\Archive\Formats\DiskArchive.cpp">
-      <Filter>Archive\Formats</Filter>
-    </ClCompile>
-    <ClCompile Include="..\..\src\Archive\Formats\GobArchive.cpp">
-      <Filter>Archive\Formats</Filter>
-    </ClCompile>
-    <ClCompile Include="..\..\src\Archive\Formats\GrpArchive.cpp">
-      <Filter>Archive\Formats</Filter>
-    </ClCompile>
-    <ClCompile Include="..\..\src\Archive\Formats\GZipArchive.cpp">
-      <Filter>Archive\Formats</Filter>
-    </ClCompile>
-    <ClCompile Include="..\..\src\Archive\Formats\HogArchive.cpp">
-      <Filter>Archive\Formats</Filter>
-    </ClCompile>
-    <ClCompile Include="..\..\src\Archive\Formats\LfdArchive.cpp">
-      <Filter>Archive\Formats</Filter>
-    </ClCompile>
-    <ClCompile Include="..\..\src\Archive\Formats\LibArchive.cpp">
-      <Filter>Archive\Formats</Filter>
-    </ClCompile>
-    <ClCompile Include="..\..\src\Archive\Formats\PakArchive.cpp">
-      <Filter>Archive\Formats</Filter>
-    </ClCompile>
-    <ClCompile Include="..\..\src\Archive\Formats\PodArchive.cpp">
-      <Filter>Archive\Formats</Filter>
-    </ClCompile>
-    <ClCompile Include="..\..\src\Archive\Formats\ResArchive.cpp">
-      <Filter>Archive\Formats</Filter>
-    </ClCompile>
-    <ClCompile Include="..\..\src\Archive\Formats\RffArchive.cpp">
-      <Filter>Archive\Formats</Filter>
-    </ClCompile>
-    <ClCompile Include="..\..\src\Archive\Formats\TarArchive.cpp">
-      <Filter>Archive\Formats</Filter>
-    </ClCompile>
-    <ClCompile Include="..\..\src\Archive\Formats\Wad2Archive.cpp">
-      <Filter>Archive\Formats</Filter>
-    </ClCompile>
-    <ClCompile Include="..\..\src\Archive\Formats\WadArchive.cpp">
-      <Filter>Archive\Formats</Filter>
-    </ClCompile>
-    <ClCompile Include="..\..\src\Archive\Formats\WadJArchive.cpp">
-      <Filter>Archive\Formats</Filter>
-    </ClCompile>
-    <ClCompile Include="..\..\src\Archive\Formats\WolfArchive.cpp">
-      <Filter>Archive\Formats</Filter>
-    </ClCompile>
-    <ClCompile Include="..\..\src\Archive\Formats\ZipArchive.cpp">
-      <Filter>Archive\Formats</Filter>
-    </ClCompile>
-    <ClCompile Include="..\..\src\Archive\Formats\ADatArchive.cpp">
-      <Filter>Archive\Formats</Filter>
-    </ClCompile>
-    <ClCompile Include="..\..\src\Archive\Formats\BSPArchive.cpp">
-      <Filter>Archive\Formats</Filter>
-    </ClCompile>
-    <ClCompile Include="..\..\src\Archive\EntryType\EntryDataFormat.cpp">
-      <Filter>Archive\EntryType</Filter>
-    </ClCompile>
-    <ClCompile Include="..\..\src\MainEditor\ArchiveOperations.cpp">
-      <Filter>Main Editor</Filter>
-    </ClCompile>
-    <ClCompile Include="..\..\src\MainEditor\Conversions.cpp">
-      <Filter>Main Editor</Filter>
-    </ClCompile>
-    <ClCompile Include="..\..\src\MainEditor\EntryOperations.cpp">
-      <Filter>Main Editor</Filter>
-    </ClCompile>
-    <ClCompile Include="..\..\src\MainEditor\MainWindow.cpp">
-      <Filter>Main Editor</Filter>
-    </ClCompile>
-    <ClCompile Include="..\..\src\MainEditor\UI\ArchiveManagerPanel.cpp">
-      <Filter>Main Editor\UI</Filter>
-    </ClCompile>
-    <ClCompile Include="..\..\src\MainEditor\UI\ArchivePanel.cpp">
-      <Filter>Main Editor\UI</Filter>
-    </ClCompile>
-    <ClCompile Include="..\..\src\MainEditor\UI\DocsPage.cpp">
-      <Filter>Main Editor\UI</Filter>
-    </ClCompile>
-    <ClCompile Include="..\..\src\MainEditor\UI\EntryPanel\AnimatedEntryPanel.cpp">
-      <Filter>Main Editor\UI\EntryPanel</Filter>
-    </ClCompile>
-    <ClCompile Include="..\..\src\MainEditor\UI\EntryPanel\ANSIEntryPanel.cpp">
-      <Filter>Main Editor\UI\EntryPanel</Filter>
-    </ClCompile>
-    <ClCompile Include="..\..\src\MainEditor\UI\EntryPanel\AudioEntryPanel.cpp">
-      <Filter>Main Editor\UI\EntryPanel</Filter>
-    </ClCompile>
-    <ClCompile Include="..\..\src\MainEditor\UI\EntryPanel\DataEntryPanel.cpp">
-      <Filter>Main Editor\UI\EntryPanel</Filter>
-    </ClCompile>
-    <ClCompile Include="..\..\src\MainEditor\UI\EntryPanel\DefaultEntryPanel.cpp">
-      <Filter>Main Editor\UI\EntryPanel</Filter>
-    </ClCompile>
-    <ClCompile Include="..\..\src\MainEditor\UI\EntryPanel\EntryPanel.cpp">
-      <Filter>Main Editor\UI\EntryPanel</Filter>
-    </ClCompile>
-    <ClCompile Include="..\..\src\MainEditor\UI\EntryPanel\GfxEntryPanel.cpp">
-      <Filter>Main Editor\UI\EntryPanel</Filter>
-    </ClCompile>
-    <ClCompile Include="..\..\src\MainEditor\UI\EntryPanel\HexEntryPanel.cpp">
-      <Filter>Main Editor\UI\EntryPanel</Filter>
-    </ClCompile>
-    <ClCompile Include="..\..\src\MainEditor\UI\EntryPanel\MapEntryPanel.cpp">
-      <Filter>Main Editor\UI\EntryPanel</Filter>
-    </ClCompile>
-    <ClCompile Include="..\..\src\MainEditor\UI\EntryPanel\PaletteEntryPanel.cpp">
-      <Filter>Main Editor\UI\EntryPanel</Filter>
-    </ClCompile>
-    <ClCompile Include="..\..\src\MainEditor\UI\EntryPanel\SwitchesEntryPanel.cpp">
-      <Filter>Main Editor\UI\EntryPanel</Filter>
-    </ClCompile>
-    <ClCompile Include="..\..\src\MainEditor\UI\EntryPanel\TextEntryPanel.cpp">
-      <Filter>Main Editor\UI\EntryPanel</Filter>
-    </ClCompile>
-    <ClCompile Include="..\..\src\MainEditor\UI\TextureXEditor\PatchBrowser.cpp">
-      <Filter>Main Editor\UI\Texture Editor</Filter>
-    </ClCompile>
-    <ClCompile Include="..\..\src\MainEditor\UI\TextureXEditor\PatchTablePanel.cpp">
-      <Filter>Main Editor\UI\Texture Editor</Filter>
-    </ClCompile>
-    <ClCompile Include="..\..\src\MainEditor\UI\TextureXEditor\TextureEditorPanel.cpp">
-      <Filter>Main Editor\UI\Texture Editor</Filter>
-    </ClCompile>
-    <ClCompile Include="..\..\src\MainEditor\UI\TextureXEditor\TextureXEditor.cpp">
-      <Filter>Main Editor\UI\Texture Editor</Filter>
-    </ClCompile>
-    <ClCompile Include="..\..\src\MainEditor\UI\TextureXEditor\TextureXPanel.cpp">
-      <Filter>Main Editor\UI\Texture Editor</Filter>
-    </ClCompile>
-    <ClCompile Include="..\..\src\MainEditor\UI\TextureXEditor\ZTextureEditorPanel.cpp">
-      <Filter>Main Editor\UI\Texture Editor</Filter>
-    </ClCompile>
-    <ClCompile Include="..\..\src\UI\BaseResourceChooser.cpp">
-      <Filter>UI</Filter>
-    </ClCompile>
-    <ClCompile Include="..\..\src\MapEditor\MapBackupManager.cpp">
-      <Filter>Map Editor</Filter>
-    </ClCompile>
-    <ClCompile Include="..\..\src\MapEditor\MapChecks.cpp">
-      <Filter>Map Editor</Filter>
-    </ClCompile>
-    <ClCompile Include="..\..\src\MapEditor\MapEditor.cpp">
-      <Filter>Map Editor</Filter>
-    </ClCompile>
-    <ClCompile Include="..\..\src\MapEditor\MapEditorWindow.cpp">
-      <Filter>Map Editor</Filter>
-    </ClCompile>
-    <ClCompile Include="..\..\src\MapEditor\MapSpecials.cpp">
-      <Filter>Map Editor</Filter>
-    </ClCompile>
-    <ClCompile Include="..\..\src\MapEditor\MapTextureManager.cpp">
-      <Filter>Map Editor</Filter>
-    </ClCompile>
-    <ClCompile Include="..\..\src\MapEditor\NodeBuilders.cpp">
-      <Filter>Map Editor</Filter>
-    </ClCompile>
-    <ClCompile Include="..\..\src\MapEditor\ObjectEdit.cpp">
-      <Filter>Map Editor</Filter>
-    </ClCompile>
-    <ClCompile Include="..\..\src\MapEditor\SectorBuilder.cpp">
-      <Filter>Map Editor</Filter>
-    </ClCompile>
-    <ClCompile Include="..\..\src\MapEditor\GameConfiguration\ActionSpecial.cpp">
-      <Filter>Map Editor\Game Configuration</Filter>
-    </ClCompile>
-    <ClCompile Include="..\..\src\MapEditor\GameConfiguration\GameConfiguration.cpp">
-      <Filter>Map Editor\Game Configuration</Filter>
-    </ClCompile>
-    <ClCompile Include="..\..\src\MapEditor\GameConfiguration\GenLineSpecial.cpp">
-      <Filter>Map Editor\Game Configuration</Filter>
-    </ClCompile>
-    <ClCompile Include="..\..\src\MapEditor\GameConfiguration\ThingType.cpp">
-      <Filter>Map Editor\Game Configuration</Filter>
-    </ClCompile>
-    <ClCompile Include="..\..\src\MapEditor\GameConfiguration\UDMFProperty.cpp">
-      <Filter>Map Editor\Game Configuration</Filter>
-    </ClCompile>
-    <ClCompile Include="..\..\src\MapEditor\Renderer\MapRenderer2D.cpp">
-      <Filter>Map Editor\Renderer</Filter>
-    </ClCompile>
-    <ClCompile Include="..\..\src\MapEditor\Renderer\MapRenderer3D.cpp">
-      <Filter>Map Editor\Renderer</Filter>
-    </ClCompile>
-    <ClCompile Include="..\..\src\MapEditor\Renderer\MCAnimations.cpp">
-      <Filter>Map Editor\Renderer</Filter>
-    </ClCompile>
-    <ClCompile Include="..\..\src\MapEditor\Renderer\Overlays\LineTextureOverlay.cpp">
-      <Filter>Map Editor\Renderer\Overlays</Filter>
-    </ClCompile>
-    <ClCompile Include="..\..\src\MapEditor\Renderer\Overlays\QuickTextureOverlay3d.cpp">
-      <Filter>Map Editor\Renderer\Overlays</Filter>
-    </ClCompile>
-    <ClCompile Include="..\..\src\MapEditor\Renderer\Overlays\SectorTextureOverlay.cpp">
-      <Filter>Map Editor\Renderer\Overlays</Filter>
-    </ClCompile>
-    <ClCompile Include="..\..\src\MapEditor\SLADEMap\MapLine.cpp">
-      <Filter>Map Editor\SLADEMap</Filter>
-    </ClCompile>
-    <ClCompile Include="..\..\src\MapEditor\SLADEMap\MapObject.cpp">
-      <Filter>Map Editor\SLADEMap</Filter>
-    </ClCompile>
-    <ClCompile Include="..\..\src\MapEditor\SLADEMap\MapSector.cpp">
-      <Filter>Map Editor\SLADEMap</Filter>
-    </ClCompile>
-    <ClCompile Include="..\..\src\MapEditor\SLADEMap\MapSide.cpp">
-      <Filter>Map Editor\SLADEMap</Filter>
-    </ClCompile>
-    <ClCompile Include="..\..\src\MapEditor\SLADEMap\MapThing.cpp">
-      <Filter>Map Editor\SLADEMap</Filter>
-    </ClCompile>
-    <ClCompile Include="..\..\src\MapEditor\SLADEMap\MapVertex.cpp">
-      <Filter>Map Editor\SLADEMap</Filter>
-    </ClCompile>
-    <ClCompile Include="..\..\src\MapEditor\SLADEMap\MobjPropertyList.cpp">
-      <Filter>Map Editor\SLADEMap</Filter>
-    </ClCompile>
-    <ClCompile Include="..\..\src\MapEditor\SLADEMap\SLADEMap.cpp">
-      <Filter>Map Editor\SLADEMap</Filter>
-    </ClCompile>
-    <ClCompile Include="..\..\src\MapEditor\UI\GenLineSpecialPanel.cpp">
-      <Filter>Map Editor\UI</Filter>
-    </ClCompile>
-    <ClCompile Include="..\..\src\MapEditor\UI\MapBackupPanel.cpp">
-      <Filter>Map Editor\UI</Filter>
-    </ClCompile>
-    <ClCompile Include="..\..\src\MapEditor\UI\MapCanvas.cpp">
-      <Filter>Map Editor\UI</Filter>
-    </ClCompile>
-    <ClCompile Include="..\..\src\MapEditor\UI\MapChecksPanel.cpp">
-      <Filter>Map Editor\UI</Filter>
-    </ClCompile>
-    <ClCompile Include="..\..\src\MapEditor\UI\ObjectEditPanel.cpp">
-      <Filter>Map Editor\UI</Filter>
-    </ClCompile>
-    <ClCompile Include="..\..\src\MapEditor\UI\ScriptEditorPanel.cpp">
-      <Filter>Map Editor\UI</Filter>
-    </ClCompile>
-    <ClCompile Include="..\..\src\MapEditor\UI\ShapeDrawPanel.cpp">
-      <Filter>Map Editor\UI</Filter>
-    </ClCompile>
-    <ClCompile Include="..\..\src\MapEditor\UI\Dialogs\ActionSpecialDialog.cpp">
-      <Filter>Map Editor\UI\Dialogs</Filter>
-    </ClCompile>
-    <ClCompile Include="..\..\src\MapEditor\UI\Dialogs\MapTextureBrowser.cpp">
-      <Filter>Map Editor\UI\Dialogs</Filter>
-    </ClCompile>
-    <ClCompile Include="..\..\src\MapEditor\UI\Dialogs\SectorSpecialDialog.cpp">
-      <Filter>Map Editor\UI\Dialogs</Filter>
-    </ClCompile>
-    <ClCompile Include="..\..\src\MapEditor\UI\Dialogs\ShowItemDialog.cpp">
-      <Filter>Map Editor\UI\Dialogs</Filter>
-    </ClCompile>
-    <ClCompile Include="..\..\src\MapEditor\UI\Dialogs\ThingTypeBrowser.cpp">
-      <Filter>Map Editor\UI\Dialogs</Filter>
-    </ClCompile>
-    <ClCompile Include="..\..\src\MapEditor\UI\PropsPanel\LinePropsPanel.cpp">
-      <Filter>Map Editor\UI\PropsPanel</Filter>
-    </ClCompile>
-    <ClCompile Include="..\..\src\MapEditor\UI\PropsPanel\MapObjectPropsPanel.cpp">
-      <Filter>Map Editor\UI\PropsPanel</Filter>
-    </ClCompile>
-    <ClCompile Include="..\..\src\MapEditor\UI\PropsPanel\MOPGProperty.cpp">
-      <Filter>Map Editor\UI\PropsPanel</Filter>
-    </ClCompile>
-    <ClCompile Include="..\..\src\MapEditor\UI\PropsPanel\SectorPropsPanel.cpp">
-      <Filter>Map Editor\UI\PropsPanel</Filter>
-    </ClCompile>
-    <ClCompile Include="..\..\src\MapEditor\UI\PropsPanel\SidePropsPanel.cpp">
-      <Filter>Map Editor\UI\PropsPanel</Filter>
-    </ClCompile>
-    <ClCompile Include="..\..\src\MapEditor\UI\PropsPanel\ThingPropsPanel.cpp">
-      <Filter>Map Editor\UI\PropsPanel</Filter>
-    </ClCompile>
-    <ClCompile Include="..\..\src\MapEditor\Renderer\Overlays\InfoOverlay3d.cpp">
-      <Filter>Map Editor\Renderer\Overlays</Filter>
-    </ClCompile>
-    <ClCompile Include="..\..\src\MapEditor\Renderer\Overlays\LineInfoOverlay.cpp">
-      <Filter>Map Editor\Renderer\Overlays</Filter>
-    </ClCompile>
-    <ClCompile Include="..\..\src\MapEditor\Renderer\Overlays\SectorInfoOverlay.cpp">
-      <Filter>Map Editor\Renderer\Overlays</Filter>
-    </ClCompile>
-    <ClCompile Include="..\..\src\MapEditor\Renderer\Overlays\ThingInfoOverlay.cpp">
-      <Filter>Map Editor\Renderer\Overlays</Filter>
-    </ClCompile>
-    <ClCompile Include="..\..\src\MapEditor\Renderer\Overlays\VertexInfoOverlay.cpp">
-      <Filter>Map Editor\Renderer\Overlays</Filter>
-    </ClCompile>
-    <ClCompile Include="..\..\src\General\ResourceManager.cpp">
-      <Filter>General</Filter>
-    </ClCompile>
-    <ClCompile Include="..\..\src\MainEditor\AnimatedList.cpp">
-      <Filter>Main Editor</Filter>
-    </ClCompile>
-    <ClCompile Include="..\..\src\MainEditor\SwitchesList.cpp">
-      <Filter>Main Editor</Filter>
-    </ClCompile>
-    <ClCompile Include="..\..\src\MainEditor\ExternalEditManager.cpp">
-      <Filter>Main Editor</Filter>
-    </ClCompile>
-    <ClCompile Include="..\..\src\UI\TextEditor\SCallTip.cpp">
-      <Filter>UI\Text Editor</Filter>
-    </ClCompile>
-    <ClCompile Include="..\..\src\External\email\wxEmailMessage.cpp">
-      <Filter>External\wxEmail</Filter>
-    </ClCompile>
-    <ClCompile Include="..\..\src\External\email\wxEmailMessageID.cpp">
-      <Filter>External\wxEmail</Filter>
-    </ClCompile>
-    <ClCompile Include="..\..\src\External\email\wxMailer.cpp">
-      <Filter>External\wxEmail</Filter>
-    </ClCompile>
-    <ClCompile Include="_CreatePCH.cpp">
-      <Filter>Application</Filter>
     </ClCompile>
   </ItemGroup>
   <ItemGroup>
@@ -2400,26 +2394,23 @@
     <ClInclude Include="..\..\src\External\email\wxMailer.h">
       <Filter>External\wxEmail</Filter>
     </ClInclude>
-<<<<<<< HEAD
+    <ClInclude Include="..\..\src\common.h" />
+    <ClInclude Include="..\..\src\common2.h" />
+    <ClInclude Include="..\..\src\Launcher\UI\IdGamesPanel.h">
+      <Filter>Launcher\UI</Filter>
+    </ClInclude>
     <ClInclude Include="..\..\src\Launcher\UI\LauncherPanel.h">
       <Filter>Launcher\UI</Filter>
     </ClInclude>
     <ClInclude Include="..\..\src\Launcher\IdGames.h">
       <Filter>Launcher</Filter>
     </ClInclude>
-    <ClInclude Include="..\..\src\Launcher\UI\IdGamesPanel.h">
-      <Filter>Launcher\UI</Filter>
-    </ClInclude>
-    <ClInclude Include="..\..\src\Utility\XmlHelpers.h">
-      <Filter>General\Utility</Filter>
-    </ClInclude>
     <ClInclude Include="..\..\src\Launcher\Library.h">
       <Filter>Launcher</Filter>
     </ClInclude>
-=======
-    <ClInclude Include="..\..\src\common.h" />
-    <ClInclude Include="..\..\src\common2.h" />
->>>>>>> c494bd6c
+    <ClInclude Include="..\..\src\Utility\XmlHelpers.h">
+      <Filter>Utility</Filter>
+    </ClInclude>
   </ItemGroup>
   <ItemGroup>
     <None Include="slade.ico" />
