--- conflicted
+++ resolved
@@ -160,40 +160,38 @@
     <Filter Include="External\wxEmail">
       <UniqueIdentifier>{4d45f584-81e4-44d0-979d-f541131c9cc7}</UniqueIdentifier>
     </Filter>
-<<<<<<< HEAD
+    <Filter Include="Archive\EntryType\Config">
+      <UniqueIdentifier>{e7b5e9e0-b8de-4082-845a-f7bd5fa91926}</UniqueIdentifier>
+    </Filter>
+    <Filter Include="Map Editor\Game Configuration\Games">
+      <UniqueIdentifier>{059773c6-6149-4dfd-af4a-52a4c8406cfc}</UniqueIdentifier>
+    </Filter>
+    <Filter Include="Map Editor\Game Configuration\Ports">
+      <UniqueIdentifier>{a46d1f03-32ba-4082-b3b6-cbb63e8936e3}</UniqueIdentifier>
+    </Filter>
+    <Filter Include="Map Editor\Game Configuration\Games\Include">
+      <UniqueIdentifier>{8f7723e0-c2a6-405d-864d-98b43e8e2fc0}</UniqueIdentifier>
+    </Filter>
+    <Filter Include="Map Editor\Game Configuration\Ports\Include">
+      <UniqueIdentifier>{dad6c254-dc84-48a3-911b-cc8916623c42}</UniqueIdentifier>
+    </Filter>
+    <Filter Include="UI\Text Editor\Languages">
+      <UniqueIdentifier>{ae982b5a-81f7-4648-92ec-71b69c823459}</UniqueIdentifier>
+    </Filter>
+    <Filter Include="UI\Text Editor\Styles">
+      <UniqueIdentifier>{a0faea0e-caa5-461a-8e6d-766b478bb8f7}</UniqueIdentifier>
+    </Filter>
+    <Filter Include="General\Colours">
+      <UniqueIdentifier>{2396ead4-6f0e-4df8-9e57-2d51554e5f40}</UniqueIdentifier>
+    </Filter>
+    <Filter Include="Map Editor\Edit">
+      <UniqueIdentifier>{8c15c8af-a29b-46c5-b73c-699f04cea254}</UniqueIdentifier>
+    </Filter>
     <Filter Include="Launcher">
       <UniqueIdentifier>{0619aac2-e353-42cd-9140-6d768eca6f4a}</UniqueIdentifier>
     </Filter>
     <Filter Include="Launcher\UI">
       <UniqueIdentifier>{0942ae28-88fa-4517-a4de-6a09f75cc3da}</UniqueIdentifier>
-=======
-    <Filter Include="Archive\EntryType\Config">
-      <UniqueIdentifier>{e7b5e9e0-b8de-4082-845a-f7bd5fa91926}</UniqueIdentifier>
-    </Filter>
-    <Filter Include="Map Editor\Game Configuration\Games">
-      <UniqueIdentifier>{059773c6-6149-4dfd-af4a-52a4c8406cfc}</UniqueIdentifier>
-    </Filter>
-    <Filter Include="Map Editor\Game Configuration\Ports">
-      <UniqueIdentifier>{a46d1f03-32ba-4082-b3b6-cbb63e8936e3}</UniqueIdentifier>
-    </Filter>
-    <Filter Include="Map Editor\Game Configuration\Games\Include">
-      <UniqueIdentifier>{8f7723e0-c2a6-405d-864d-98b43e8e2fc0}</UniqueIdentifier>
-    </Filter>
-    <Filter Include="Map Editor\Game Configuration\Ports\Include">
-      <UniqueIdentifier>{dad6c254-dc84-48a3-911b-cc8916623c42}</UniqueIdentifier>
-    </Filter>
-    <Filter Include="UI\Text Editor\Languages">
-      <UniqueIdentifier>{ae982b5a-81f7-4648-92ec-71b69c823459}</UniqueIdentifier>
-    </Filter>
-    <Filter Include="UI\Text Editor\Styles">
-      <UniqueIdentifier>{a0faea0e-caa5-461a-8e6d-766b478bb8f7}</UniqueIdentifier>
-    </Filter>
-    <Filter Include="General\Colours">
-      <UniqueIdentifier>{2396ead4-6f0e-4df8-9e57-2d51554e5f40}</UniqueIdentifier>
-    </Filter>
-    <Filter Include="Map Editor\Edit">
-      <UniqueIdentifier>{8c15c8af-a29b-46c5-b73c-699f04cea254}</UniqueIdentifier>
->>>>>>> acb1c965
     </Filter>
   </ItemGroup>
   <ItemGroup>
@@ -1394,7 +1392,72 @@
     <ClCompile Include="_CreatePCH.cpp">
       <Filter>Application</Filter>
     </ClCompile>
-<<<<<<< HEAD
+    <ClCompile Include="..\..\src\UI\TextEditor\Lexer.cpp">
+      <Filter>UI\Text Editor</Filter>
+    </ClCompile>
+    <ClCompile Include="..\..\src\Utility\StringUtils.cpp">
+      <Filter>Utility</Filter>
+    </ClCompile>
+    <ClCompile Include="..\..\src\Dialogs\GfxCropDialog.cpp">
+      <Filter>Dialogs</Filter>
+    </ClCompile>
+    <ClCompile Include="..\..\src\Audio\AudioTags.cpp">
+      <Filter>Audio</Filter>
+    </ClCompile>
+    <ClCompile Include="..\..\src\MainEditor\MainEditor.cpp">
+      <Filter>Main Editor</Filter>
+    </ClCompile>
+    <ClCompile Include="..\..\src\General\UI.cpp">
+      <Filter>General</Filter>
+    </ClCompile>
+    <ClCompile Include="..\..\src\MainEditor\UI\MainWindow.cpp">
+      <Filter>Main Editor\UI</Filter>
+    </ClCompile>
+    <ClCompile Include="..\..\src\Application\App.cpp">
+      <Filter>Application</Filter>
+    </ClCompile>
+    <ClCompile Include="..\..\src\Application\SLADEWxApp.cpp">
+      <Filter>Application</Filter>
+    </ClCompile>
+    <ClCompile Include="..\..\src\General\Log.cpp">
+      <Filter>General</Filter>
+    </ClCompile>
+    <ClCompile Include="..\..\src\MapEditor\MapEditContext.cpp">
+      <Filter>Map Editor</Filter>
+    </ClCompile>
+    <ClCompile Include="..\..\src\MapEditor\UI\MapEditorWindow.cpp">
+      <Filter>Map Editor\UI</Filter>
+    </ClCompile>
+    <ClCompile Include="..\..\src\MapEditor\Edit\LineDraw.cpp">
+      <Filter>Map Editor\Edit</Filter>
+    </ClCompile>
+    <ClCompile Include="..\..\src\MapEditor\Edit\Edit3D.cpp">
+      <Filter>Map Editor\Edit</Filter>
+    </ClCompile>
+    <ClCompile Include="..\..\src\MapEditor\ItemSelection.cpp">
+      <Filter>Map Editor</Filter>
+    </ClCompile>
+    <ClCompile Include="..\..\src\MapEditor\UndoSteps.cpp">
+      <Filter>Map Editor</Filter>
+    </ClCompile>
+    <ClCompile Include="..\..\src\MapEditor\Renderer\Renderer.cpp">
+      <Filter>Map Editor\Renderer</Filter>
+    </ClCompile>
+    <ClCompile Include="..\..\src\MapEditor\Edit\Input.cpp">
+      <Filter>Map Editor\Edit</Filter>
+    </ClCompile>
+    <ClCompile Include="..\..\src\MapEditor\Edit\ObjectEdit.cpp">
+      <Filter>Map Editor\Edit</Filter>
+    </ClCompile>
+    <ClCompile Include="..\..\src\MapEditor\Renderer\RenderView.cpp">
+      <Filter>Map Editor\Renderer</Filter>
+    </ClCompile>
+    <ClCompile Include="..\..\src\MapEditor\Edit\Edit2D.cpp">
+      <Filter>Map Editor\Edit</Filter>
+    </ClCompile>
+    <ClCompile Include="..\..\src\MapEditor\Edit\MoveObjects.cpp">
+      <Filter>Map Editor\Edit</Filter>
+    </ClCompile>
     <ClCompile Include="..\..\src\Launcher\UI\IdGamesPanel.cpp">
       <Filter>Launcher\UI</Filter>
     </ClCompile>
@@ -1412,73 +1475,6 @@
     </ClCompile>
     <ClCompile Include="..\..\src\Launcher\UI\LibraryPanel.cpp">
       <Filter>Launcher\UI</Filter>
-=======
-    <ClCompile Include="..\..\src\UI\TextEditor\Lexer.cpp">
-      <Filter>UI\Text Editor</Filter>
-    </ClCompile>
-    <ClCompile Include="..\..\src\Utility\StringUtils.cpp">
-      <Filter>Utility</Filter>
-    </ClCompile>
-    <ClCompile Include="..\..\src\Dialogs\GfxCropDialog.cpp">
-      <Filter>Dialogs</Filter>
-    </ClCompile>
-    <ClCompile Include="..\..\src\Audio\AudioTags.cpp">
-      <Filter>Audio</Filter>
-    </ClCompile>
-    <ClCompile Include="..\..\src\MainEditor\MainEditor.cpp">
-      <Filter>Main Editor</Filter>
-    </ClCompile>
-    <ClCompile Include="..\..\src\General\UI.cpp">
-      <Filter>General</Filter>
-    </ClCompile>
-    <ClCompile Include="..\..\src\MainEditor\UI\MainWindow.cpp">
-      <Filter>Main Editor\UI</Filter>
-    </ClCompile>
-    <ClCompile Include="..\..\src\Application\App.cpp">
-      <Filter>Application</Filter>
-    </ClCompile>
-    <ClCompile Include="..\..\src\Application\SLADEWxApp.cpp">
-      <Filter>Application</Filter>
-    </ClCompile>
-    <ClCompile Include="..\..\src\General\Log.cpp">
-      <Filter>General</Filter>
-    </ClCompile>
-    <ClCompile Include="..\..\src\MapEditor\MapEditContext.cpp">
-      <Filter>Map Editor</Filter>
-    </ClCompile>
-    <ClCompile Include="..\..\src\MapEditor\UI\MapEditorWindow.cpp">
-      <Filter>Map Editor\UI</Filter>
-    </ClCompile>
-    <ClCompile Include="..\..\src\MapEditor\Edit\LineDraw.cpp">
-      <Filter>Map Editor\Edit</Filter>
-    </ClCompile>
-    <ClCompile Include="..\..\src\MapEditor\Edit\Edit3D.cpp">
-      <Filter>Map Editor\Edit</Filter>
-    </ClCompile>
-    <ClCompile Include="..\..\src\MapEditor\ItemSelection.cpp">
-      <Filter>Map Editor</Filter>
-    </ClCompile>
-    <ClCompile Include="..\..\src\MapEditor\UndoSteps.cpp">
-      <Filter>Map Editor</Filter>
-    </ClCompile>
-    <ClCompile Include="..\..\src\MapEditor\Renderer\Renderer.cpp">
-      <Filter>Map Editor\Renderer</Filter>
-    </ClCompile>
-    <ClCompile Include="..\..\src\MapEditor\Edit\Input.cpp">
-      <Filter>Map Editor\Edit</Filter>
-    </ClCompile>
-    <ClCompile Include="..\..\src\MapEditor\Edit\ObjectEdit.cpp">
-      <Filter>Map Editor\Edit</Filter>
-    </ClCompile>
-    <ClCompile Include="..\..\src\MapEditor\Renderer\RenderView.cpp">
-      <Filter>Map Editor\Renderer</Filter>
-    </ClCompile>
-    <ClCompile Include="..\..\src\MapEditor\Edit\Edit2D.cpp">
-      <Filter>Map Editor\Edit</Filter>
-    </ClCompile>
-    <ClCompile Include="..\..\src\MapEditor\Edit\MoveObjects.cpp">
-      <Filter>Map Editor\Edit</Filter>
->>>>>>> acb1c965
     </ClCompile>
   </ItemGroup>
   <ItemGroup>
@@ -2463,7 +2459,84 @@
     </ClInclude>
     <ClInclude Include="..\..\src\common.h" />
     <ClInclude Include="..\..\src\common2.h" />
-<<<<<<< HEAD
+    <ClInclude Include="..\..\src\External\glew\glxew.h">
+      <Filter>External\GLEW</Filter>
+    </ClInclude>
+    <ClInclude Include="..\..\src\External\glew\glew.h">
+      <Filter>External\GLEW</Filter>
+    </ClInclude>
+    <ClInclude Include="..\..\src\External\glew\wglew.h">
+      <Filter>External\GLEW</Filter>
+    </ClInclude>
+    <ClInclude Include="..\..\src\External\mus2mid\mus2mid.h">
+      <Filter>External\Mus2Mid</Filter>
+    </ClInclude>
+    <ClInclude Include="..\..\src\UI\TextEditor\Lexer.h">
+      <Filter>UI\Text Editor</Filter>
+    </ClInclude>
+    <ClInclude Include="..\..\src\Utility\StringUtils.h">
+      <Filter>Utility</Filter>
+    </ClInclude>
+    <ClInclude Include="..\..\src\Dialogs\GfxCropDialog.h">
+      <Filter>Dialogs</Filter>
+    </ClInclude>
+    <ClInclude Include="..\..\src\Audio\AudioTags.h">
+      <Filter>Audio</Filter>
+    </ClInclude>
+    <ClInclude Include="..\..\src\MainEditor\MainEditor.h">
+      <Filter>Main Editor</Filter>
+    </ClInclude>
+    <ClInclude Include="..\..\src\General\UI.h">
+      <Filter>General</Filter>
+    </ClInclude>
+    <ClInclude Include="..\..\src\MainEditor\UI\MainWindow.h">
+      <Filter>Main Editor\UI</Filter>
+    </ClInclude>
+    <ClInclude Include="..\..\src\Application\App.h">
+      <Filter>Application</Filter>
+    </ClInclude>
+    <ClInclude Include="..\..\src\Application\SLADEWxApp.h">
+      <Filter>Application</Filter>
+    </ClInclude>
+    <ClInclude Include="..\..\src\General\Log.h">
+      <Filter>General</Filter>
+    </ClInclude>
+    <ClInclude Include="..\..\src\MapEditor\MapEditContext.h">
+      <Filter>Map Editor</Filter>
+    </ClInclude>
+    <ClInclude Include="..\..\src\MapEditor\UI\MapEditorWindow.h">
+      <Filter>Map Editor\UI</Filter>
+    </ClInclude>
+    <ClInclude Include="..\..\src\MapEditor\Edit\LineDraw.h">
+      <Filter>Map Editor\Edit</Filter>
+    </ClInclude>
+    <ClInclude Include="..\..\src\MapEditor\Edit\Edit3D.h">
+      <Filter>Map Editor\Edit</Filter>
+    </ClInclude>
+    <ClInclude Include="..\..\src\MapEditor\ItemSelection.h">
+      <Filter>Map Editor</Filter>
+    </ClInclude>
+    <ClInclude Include="..\..\src\MapEditor\UndoSteps.h">
+      <Filter>Map Editor</Filter>
+    </ClInclude>
+    <ClInclude Include="..\..\src\MapEditor\Renderer\Renderer.h">
+      <Filter>Map Editor\Renderer</Filter>
+    </ClInclude>
+    <ClInclude Include="..\..\src\MapEditor\Edit\Input.h">
+      <Filter>Map Editor\Edit</Filter>
+    </ClInclude>
+    <ClInclude Include="..\..\src\MapEditor\Edit\ObjectEdit.h">
+      <Filter>Map Editor\Edit</Filter>
+    </ClInclude>
+    <ClInclude Include="..\..\src\MapEditor\Renderer\RenderView.h">
+      <Filter>Map Editor\Renderer</Filter>
+    </ClInclude>
+    <ClInclude Include="..\..\src\MapEditor\Edit\Edit2D.h">
+      <Filter>Map Editor\Edit</Filter>
+    </ClInclude>
+    <ClInclude Include="..\..\src\MapEditor\Edit\MoveObjects.h">
+      <Filter>Map Editor\Edit</Filter>
+    </ClInclude>
     <ClInclude Include="..\..\src\Launcher\UI\IdGamesPanel.h">
       <Filter>Launcher\UI</Filter>
     </ClInclude>
@@ -2481,85 +2554,6 @@
     </ClInclude>
     <ClInclude Include="..\..\src\Launcher\UI\LibraryPanel.h">
       <Filter>Launcher\UI</Filter>
-=======
-    <ClInclude Include="..\..\src\External\glew\glxew.h">
-      <Filter>External\GLEW</Filter>
-    </ClInclude>
-    <ClInclude Include="..\..\src\External\glew\glew.h">
-      <Filter>External\GLEW</Filter>
-    </ClInclude>
-    <ClInclude Include="..\..\src\External\glew\wglew.h">
-      <Filter>External\GLEW</Filter>
-    </ClInclude>
-    <ClInclude Include="..\..\src\External\mus2mid\mus2mid.h">
-      <Filter>External\Mus2Mid</Filter>
-    </ClInclude>
-    <ClInclude Include="..\..\src\UI\TextEditor\Lexer.h">
-      <Filter>UI\Text Editor</Filter>
-    </ClInclude>
-    <ClInclude Include="..\..\src\Utility\StringUtils.h">
-      <Filter>Utility</Filter>
-    </ClInclude>
-    <ClInclude Include="..\..\src\Dialogs\GfxCropDialog.h">
-      <Filter>Dialogs</Filter>
-    </ClInclude>
-    <ClInclude Include="..\..\src\Audio\AudioTags.h">
-      <Filter>Audio</Filter>
-    </ClInclude>
-    <ClInclude Include="..\..\src\MainEditor\MainEditor.h">
-      <Filter>Main Editor</Filter>
-    </ClInclude>
-    <ClInclude Include="..\..\src\General\UI.h">
-      <Filter>General</Filter>
-    </ClInclude>
-    <ClInclude Include="..\..\src\MainEditor\UI\MainWindow.h">
-      <Filter>Main Editor\UI</Filter>
-    </ClInclude>
-    <ClInclude Include="..\..\src\Application\App.h">
-      <Filter>Application</Filter>
-    </ClInclude>
-    <ClInclude Include="..\..\src\Application\SLADEWxApp.h">
-      <Filter>Application</Filter>
-    </ClInclude>
-    <ClInclude Include="..\..\src\General\Log.h">
-      <Filter>General</Filter>
-    </ClInclude>
-    <ClInclude Include="..\..\src\MapEditor\MapEditContext.h">
-      <Filter>Map Editor</Filter>
-    </ClInclude>
-    <ClInclude Include="..\..\src\MapEditor\UI\MapEditorWindow.h">
-      <Filter>Map Editor\UI</Filter>
-    </ClInclude>
-    <ClInclude Include="..\..\src\MapEditor\Edit\LineDraw.h">
-      <Filter>Map Editor\Edit</Filter>
-    </ClInclude>
-    <ClInclude Include="..\..\src\MapEditor\Edit\Edit3D.h">
-      <Filter>Map Editor\Edit</Filter>
-    </ClInclude>
-    <ClInclude Include="..\..\src\MapEditor\ItemSelection.h">
-      <Filter>Map Editor</Filter>
-    </ClInclude>
-    <ClInclude Include="..\..\src\MapEditor\UndoSteps.h">
-      <Filter>Map Editor</Filter>
-    </ClInclude>
-    <ClInclude Include="..\..\src\MapEditor\Renderer\Renderer.h">
-      <Filter>Map Editor\Renderer</Filter>
-    </ClInclude>
-    <ClInclude Include="..\..\src\MapEditor\Edit\Input.h">
-      <Filter>Map Editor\Edit</Filter>
-    </ClInclude>
-    <ClInclude Include="..\..\src\MapEditor\Edit\ObjectEdit.h">
-      <Filter>Map Editor\Edit</Filter>
-    </ClInclude>
-    <ClInclude Include="..\..\src\MapEditor\Renderer\RenderView.h">
-      <Filter>Map Editor\Renderer</Filter>
-    </ClInclude>
-    <ClInclude Include="..\..\src\MapEditor\Edit\Edit2D.h">
-      <Filter>Map Editor\Edit</Filter>
-    </ClInclude>
-    <ClInclude Include="..\..\src\MapEditor\Edit\MoveObjects.h">
-      <Filter>Map Editor\Edit</Filter>
->>>>>>> acb1c965
     </ClInclude>
   </ItemGroup>
   <ItemGroup>
