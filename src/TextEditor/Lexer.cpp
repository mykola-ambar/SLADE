--- conflicted
+++ resolved
@@ -56,20 +56,10 @@
 // -----------------------------------------------------------------------------
 Lexer::Lexer() :
 	whitespace_chars_{ { ' ', '\n', '\r', '\t' } },
-<<<<<<< HEAD
 	re_int1_{ "^[+-]?[0-9]+[0-9]*$", wxRE_DEFAULT | wxRE_NOSUB },
 	re_int2_{ "^0[0-9]+$", wxRE_DEFAULT | wxRE_NOSUB },
 	re_int3_{ "^0x[0-9A-Fa-f]+$", wxRE_DEFAULT | wxRE_NOSUB },
 	re_float_{ "^[-+]?[0-9]*.?[0-9]+([eE][-+]?[0-9]+)?$", wxRE_DEFAULT | wxRE_NOSUB }
-=======
-	language_{ nullptr },
-	re_int1_{ "^[+-]?[0-9]+[0-9]*$", wxRE_DEFAULT|wxRE_NOSUB },
-	re_int2_{ "^0[0-9]+$", wxRE_DEFAULT|wxRE_NOSUB },
-	re_int3_{ "^0x[0-9A-Fa-f]+$", wxRE_DEFAULT|wxRE_NOSUB },
-	re_float_{ "^[-+]?[0-9]*.?[0-9]+([eE][-+]?[0-9]+)?$", wxRE_DEFAULT|wxRE_NOSUB },
-	fold_comments_{ false },
-	fold_preprocessor_{ false }
->>>>>>> 6f0c8a36
 {
 	// Default word characters
 	setWordChars("abcdefghijklmnopqrstuvwxyzABCDEFGHIJKLMNOPQRSTUVWXYZ0123456789_");
@@ -109,26 +99,14 @@
 // Performs text styling on [editor], for characters from [start] to [end].
 // Returns true if the next line needs to be styled (eg. for multi-line
 // comments)
-<<<<<<< HEAD
-// -----------------------------------------------------------------------------
-bool Lexer::doStyling(TextEditorCtrl* editor, int start, int end)
-=======
 // ----------------------------------------------------------------------------
 void Lexer::doStyling(TextEditorCtrl* editor, int start, int end)
->>>>>>> 6f0c8a36
 {
 	if (start < 0)
 		start = 0;
 
-<<<<<<< HEAD
 	int        line = editor->LineFromPosition(start);
-	LexerState state{ start, end, line,  lines_[line].comment_idx >= 0 ? State::Comment : State::Unknown,
-					  0,     0,   false, editor };
-
-	if (state.state == State::Comment)
-		curr_comment_idx_ = lines_[line].comment_idx;
-	else
-		curr_comment_idx_ = -1;
+	LexerState state{ start, end, line, State::Unknown, 0, 0, false, editor };
 
 #if wxMAJOR_VERSION < 3 || (wxMAJOR_VERSION == 3 && wxMINOR_VERSION < 1) \
 	|| (wxMAJOR_VERSION == 3 && wxMINOR_VERSION == 1 && wxRELEASE_NUMBER == 0)
@@ -137,22 +115,6 @@
 	editor->StartStyling(start);
 #endif
 
-=======
-	int line = editor->LineFromPosition(start);
-	LexerState state
-	{
-		start,
-		end,
-		line,
-		State::Unknown,
-		0,
-		0,
-		false,
-		editor
-	};
-
-	editor->StartStyling(start, 0);
->>>>>>> 6f0c8a36
 	if (debug_lexer)
 		Log::debug(wxString::Format("START STYLING FROM %d TO %d (LINE %d)", start, end, line + 1));
 
@@ -161,45 +123,18 @@
 	{
 		switch (state.state)
 		{
-<<<<<<< HEAD
 		case State::Whitespace: done = processWhitespace(state); break;
-		case State::Comment: done = processComment(state); break;
 		case State::String: done = processString(state); break;
 		case State::Char: done = processChar(state); break;
 		case State::Word: done = processWord(state); break;
 		case State::Operator: done = processOperator(state); break;
 		default: done = processUnknown(state); break;
-=======
-		case State::Whitespace:
-			done = processWhitespace(state); break;
-		case State::String:
-			done = processString(state); break;
-		case State::Char:
-			done = processChar(state); break;
-		case State::Word:
-			done = processWord(state); break;
-		case State::Operator:
-			done = processOperator(state); break;
-		default:
-			done = processUnknown(state); break;
->>>>>>> 6f0c8a36
 		}
 	}
 
 	// Set current & next line's info
 	lines_[line].fold_increment = state.fold_increment;
-<<<<<<< HEAD
 	lines_[line].has_word       = state.has_word;
-	if (state.state == State::Comment)
-	{
-		lines_[line + 1].comment_idx = curr_comment_idx_;
-		if (debug_lexer)
-		{
-			Log::debug(
-				wxString::Format("Line %d is block comment, using idx (%d)", line + 2, lines_[line + 1].comment_idx));
-		}
-=======
-	lines_[line].has_word = state.has_word;
 }
 
 // ----------------------------------------------------------------------------
@@ -210,8 +145,8 @@
 {
 	// Block comment handling
 	auto& block_begin = language_->commentBeginL();
-	auto& block_end = language_->commentEndL();
-	int token_index;
+	auto& block_end   = language_->commentEndL();
+	int   token_index;
 
 	// Extend start/end if either is within a block comment
 	auto cb = isWithinComment(start);
@@ -226,18 +161,12 @@
 	{
 		if (comment_blocks_[i].start_pos >= start && comment_blocks_[i].end_pos <= end)
 			comment_blocks_.erase(comment_blocks_.begin() + i);
->>>>>>> 6f0c8a36
 	}
 
 	// Scan text
 	auto pos = start;
 	while (pos < end)
 	{
-<<<<<<< HEAD
-		lines_[line].comment_idx     = -1;
-		lines_[line + 1].comment_idx = -1;
-	}
-=======
 		// Line comment
 		if (checkToken(editor, pos, language_->lineCommentL()))
 		{
@@ -264,7 +193,6 @@
 				}
 				++pos;
 			}
->>>>>>> 6f0c8a36
 
 			comment_blocks_.push_back({ cb_start, pos });
 			editor->SetStyling(pos - cb_start, Style::Comment);
@@ -333,35 +261,16 @@
 // -----------------------------------------------------------------------------
 bool Lexer::processUnknown(LexerState& state)
 {
-<<<<<<< HEAD
-	int            u_length = 0;
-	bool           end      = false;
-	bool           pp       = false;
-	vector<string> comment_begin_l;
-	string         comment_doc;
-	vector<string> comment_line_l;
-	string         block_begin;
-	string         block_end;
-
-	if (language_)
-	{
-		comment_begin_l = language_->commentBeginL();
-		comment_doc     = language_->docComment();
-		comment_line_l  = language_->lineCommentL();
-		block_begin     = language_->blockBegin();
-		block_end       = language_->blockEnd();
-=======
-	int u_length = 0;
-	bool end = false;
-	bool pp = false;
+	int    u_length = 0;
+	bool   end      = false;
+	bool   pp       = false;
 	string block_begin;
 	string block_end;
 
 	if (language_)
 	{
-		block_begin 	= language_->blockBegin();
-		block_end 		= language_->blockEnd();
->>>>>>> 6f0c8a36
+		block_begin = language_->blockBegin();
+		block_end   = language_->blockEnd();
 	}
 
 	while (true)
@@ -369,12 +278,7 @@
 		// Check for end of line
 		if (state.position > state.end)
 		{
-<<<<<<< HEAD
-			lines_[state.line + 1].comment_idx = -1;
-			end                                = true;
-=======
 			end = true;
->>>>>>> 6f0c8a36
 			break;
 		}
 
@@ -408,45 +312,6 @@
 			break;
 		}
 
-<<<<<<< HEAD
-		// Start of block comment
-		else if (checkToken(state, state.position, comment_begin_l, &(curr_comment_idx_)))
-		{
-			state.state  = State::Comment;
-			state.length = comment_begin_l[curr_comment_idx_].size();
-			state.position += comment_begin_l[curr_comment_idx_].size();
-			if (fold_comments_)
-			{
-				state.fold_increment++;
-				state.has_word = true;
-			}
-			break;
-		}
-
-		// Start of doc line comment
-		else if (checkToken(state, state.position, comment_doc))
-		{
-			// Format as comment to end of line
-			state.editor->SetStyling(u_length, Style::Default);
-			state.editor->SetStyling(state.end - state.position + 1, Style::CommentDoc);
-			if (debug_lexer)
-				Log::debug(wxString::Format("comment_d: %d", state.end - state.position + 1));
-			return true;
-		}
-
-		// Start of line comment
-		else if (checkToken(state, state.position, comment_line_l))
-		{
-			// Format as comment to end of line
-			state.editor->SetStyling(u_length, Style::Default);
-			state.editor->SetStyling(state.end - state.position + 1, Style::Comment);
-			if (debug_lexer)
-				Log::debug(wxString::Format("comment_l: %d", state.end - state.position + 1));
-			return true;
-		}
-
-=======
->>>>>>> 6f0c8a36
 		// Whitespace
 		else if (VECTOR_EXISTS(whitespace_chars_, c))
 		{
@@ -513,17 +378,17 @@
 	return end;
 }
 
-<<<<<<< HEAD
-// -----------------------------------------------------------------------------
-// Process comment characters, updating [state].
+// ----------------------------------------------------------------------------
+// Process word characters, updating [state].
 // Returns true if the end of the current text range was reached
 // -----------------------------------------------------------------------------
-bool Lexer::processComment(LexerState& state)
-{
-	bool   end = false;
-	string comment_end;
-	if (curr_comment_idx_ >= 0)
-		comment_end = language_->commentEndL()[curr_comment_idx_];
+bool Lexer::processWord(LexerState& state)
+{
+	vector<char> word;
+	bool         end = false;
+
+	// Add first letter
+	word.push_back((char)state.editor->GetCharAt(state.position++));
 
 	while (true)
 	{
@@ -531,61 +396,6 @@
 		if (state.position > state.end)
 		{
 			end = true;
-			break;
-		}
-
-		// End of comment
-		if (checkToken(state, state.position, comment_end))
-		{
-			state.length += comment_end.size();
-			state.position += comment_end.size();
-			state.state       = State::Unknown;
-			curr_comment_idx_ = -1;
-			if (fold_comments_)
-				state.fold_increment--;
-			break;
-		}
-
-		state.length++;
-		state.position++;
-	}
-
-	if (debug_lexer)
-		Log::debug(wxString::Format("comment_b: %lu", state.length));
-
-	state.editor->SetStyling(state.length, Style::Comment);
-
-	return end;
-}
-
-// -----------------------------------------------------------------------------
-=======
-// ----------------------------------------------------------------------------
-// Lexer::processWord
-//
->>>>>>> 6f0c8a36
-// Process word characters, updating [state].
-// Returns true if the end of the current text range was reached
-// -----------------------------------------------------------------------------
-bool Lexer::processWord(LexerState& state)
-{
-	vector<char> word;
-	bool         end = false;
-
-	// Add first letter
-	word.push_back((char)state.editor->GetCharAt(state.position++));
-
-	while (true)
-	{
-		// Check for end of line
-		if (state.position > state.end)
-		{
-<<<<<<< HEAD
-			lines_[state.line + 1].comment_idx = -1;
-			end                                = true;
-=======
-			end = true;
->>>>>>> 6f0c8a36
 			break;
 		}
 
@@ -643,12 +453,7 @@
 		// Check for end of line
 		if (state.position > state.end)
 		{
-<<<<<<< HEAD
-			lines_[state.line + 1].comment_idx = -1;
-			end                                = true;
-=======
 			end = true;
->>>>>>> 6f0c8a36
 			break;
 		}
 
@@ -687,12 +492,7 @@
 		// Check for end of line
 		if (state.position > state.end)
 		{
-<<<<<<< HEAD
-			lines_[state.line + 1].comment_idx = -1;
-			end                                = true;
-=======
 			end = true;
->>>>>>> 6f0c8a36
 			break;
 		}
 
@@ -731,12 +531,7 @@
 		// Check for end of line
 		if (state.position > state.end)
 		{
-<<<<<<< HEAD
-			lines_[state.line + 1].comment_idx = -1;
-			end                                = true;
-=======
 			end = true;
->>>>>>> 6f0c8a36
 			break;
 		}
 
@@ -774,12 +569,7 @@
 		// Check for end of line
 		if (state.position > state.end)
 		{
-<<<<<<< HEAD
-			lines_[state.line + 1].comment_idx = -1;
-			end                                = true;
-=======
 			end = true;
->>>>>>> 6f0c8a36
 			break;
 		}
 
@@ -806,24 +596,15 @@
 
 // -----------------------------------------------------------------------------
 // Checks if the text in [editor] starting from [pos] matches [token]
-<<<<<<< HEAD
-// -----------------------------------------------------------------------------
-bool Lexer::checkToken(LexerState& state, int pos, string_view token) const
-=======
 // ----------------------------------------------------------------------------
-bool Lexer::checkToken(TextEditorCtrl* editor, int pos, const string& token)
->>>>>>> 6f0c8a36
+bool Lexer::checkToken(TextEditorCtrl* editor, int pos, string_view token) const
 {
 	if (!token.empty())
 	{
 		unsigned long token_size = token.size();
 		for (unsigned i = 0; i < token_size; i++)
 		{
-<<<<<<< HEAD
-			if (state.editor->GetCharAt(pos + i) != (int)token[i])
-=======
-			if (editor->GetCharAt(pos + i) != (int) token[i])
->>>>>>> 6f0c8a36
+			if (editor->GetCharAt(pos + i) != (int)token[i])
 				return false;
 		}
 		return true;
@@ -835,13 +616,8 @@
 // Checks if the text in [editor] starting from [pos] is present in [tokens].
 // Writes the fitst index that matched to [found_index] if a valid pointer
 // is passed. Returns true if there's a match, false if not.
-<<<<<<< HEAD
-// -----------------------------------------------------------------------------
-bool Lexer::checkToken(LexerState& state, int pos, vector<string>& tokens, int* found_idx) const
-=======
 // ----------------------------------------------------------------------------
-bool Lexer::checkToken(TextEditorCtrl* editor, int pos, const vector<string>& tokens, int *found_idx)
->>>>>>> 6f0c8a36
+bool Lexer::checkToken(TextEditorCtrl* editor, int pos, const vector<string>& tokens, int* found_idx) const
 {
 	if (!tokens.empty())
 	{
@@ -863,9 +639,6 @@
 	return false;
 }
 
-<<<<<<< HEAD
-// -----------------------------------------------------------------------------
-=======
 // ----------------------------------------------------------------------------
 // Checks if [pos] is within a block comment, and returns the index for
 // comment_blocks_ if it is (-1 otherwise)
@@ -879,10 +652,7 @@
 	return -1;
 }
 
-// ----------------------------------------------------------------------------
-// Lexer::updateFolding
-//
->>>>>>> 6f0c8a36
+// ---------------------------------------------------------------------------
 // Updates code folding levels in [editor], starting from line [line_start]
 // -----------------------------------------------------------------------------
 void Lexer::updateFolding(TextEditorCtrl* editor, int line_start)
