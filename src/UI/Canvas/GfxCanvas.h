--- conflicted
+++ resolved
@@ -33,10 +33,9 @@
 
 	SImage* getImage() { return image_; }
 
-<<<<<<< HEAD
 	void    setViewType(View type) { view_type_ = type; }
 	View    viewType() { return view_type_; }
-	void    setScale(double scale) { this->scale_ = scale; }
+	void    setScale(double scale);
 	bool    allowDrag() { return allow_drag_; }
 	void    allowDrag(bool allow) { allow_drag_ = allow; }
 	bool    allowScroll() { return allow_scroll_; }
@@ -47,21 +46,6 @@
 	void    setBrush(SBrush* br) { brush_ = br; }
 	SBrush* brush() { return brush_; }
 	ColRGBA paintColour() { return paint_colour_; }
-=======
-	void	setViewType(int type) { view_type = type; }
-	int		getViewType() { return view_type; }
-	void    setScale(double scale);
-	bool	allowDrag() { return allow_drag; }
-	void	allowDrag(bool allow) { allow_drag = allow; }
-	bool	allowScroll() { return allow_scroll; }
-	void	allowScroll(bool allow) { allow_scroll = allow; }
-	void	setPaintColour(const rgba_t &col) { paint_colour.set(col); }
-	void	setEditingMode(int mode) { editing_mode = mode; }
-	void	setTranslation(Translation* tr) { translation = tr; }
-	void	setBrush(SBrush* br) { brush = br; }
-	SBrush*	getBrush() { return brush; }
-	rgba_t	getPaintColour() { return paint_colour; }
->>>>>>> e95388b3
 
 	void draw();
 	void drawImage();
