
// ----------------------------------------------------------------------------
// SLADE - It's a Doom Editor
// Copyright(C) 2008 - 2017 Simon Judd
//
// Email:       sirjuddington@gmail.com
// Web:         http://slade.mancubus.net
// Filename:    StringUtils.cpp
// Description: Various string utility functions
//
// This program is free software; you can redistribute it and/or modify it
// under the terms of the GNU General Public License as published by the Free
// Software Foundation; either version 2 of the License, or (at your option)
// any later version.
//
// This program is distributed in the hope that it will be useful, but WITHOUT
// ANY WARRANTY; without even the implied warranty of MERCHANTABILITY or 
// FITNESS FOR A PARTICULAR PURPOSE. See the GNU General Public License for
// more details.
//
// You should have received a copy of the GNU General Public License along with
// this program; if not, write to the Free Software Foundation, Inc.,
// 51 Franklin Street, Fifth Floor, Boston, MA  02110 - 1301, USA.
// ----------------------------------------------------------------------------


// ----------------------------------------------------------------------------
//
// Includes
//
// ----------------------------------------------------------------------------
#include "Main.h"
#include "StringUtils.h"
#include "Tokenizer.h"
#include "App.h"
#include "Archive/ArchiveManager.h"


// ----------------------------------------------------------------------------
//
// Variables
//
// ----------------------------------------------------------------------------
namespace StringUtils
{
	wxRegEx re_int1{ "^[+-]?[0-9]+[0-9]*$", wxRE_DEFAULT | wxRE_NOSUB };
	wxRegEx re_int2{ "^0[0-9]+$", wxRE_DEFAULT | wxRE_NOSUB };
	wxRegEx re_int3{ "^0x[0-9A-Fa-f]+$", wxRE_DEFAULT | wxRE_NOSUB };
	wxRegEx re_float{ "^[-+]?[0-9]*.?[0-9]+([eE][-+]?[0-9]+)?$", wxRE_DEFAULT | wxRE_NOSUB };
}


// ----------------------------------------------------------------------------
//
// StringUtils Namespace Functions
//
// ----------------------------------------------------------------------------


// ----------------------------------------------------------------------------
// StringUtils::escapedString
//
// Returns a copy of [str] with escaped double quotes and backslashes.
// If [swap_backslash] is true, instead of escaping it will swap backslashes to
// forward slashes
// ----------------------------------------------------------------------------
string StringUtils::escapedString(const string& str, bool swap_backslash)
{
	auto escaped = str;

	replace(escaped, SLASH_BACK, swap_backslash ? SLASH_FORWARD : ESCAPED_SLASH_BACK);
	replace(escaped, QUOTE_DOUBLE, ESCAPED_QUOTE_DOUBLE);

	return escaped;
}

// ----------------------------------------------------------------------------
// StringUtils::processIncludes
//
// Reads the text file at [filename], processing any #include statements in the
// file recursively. The resulting 'expanded' text is written to [out]
// ----------------------------------------------------------------------------
void StringUtils::processIncludes(string filename, string& out)
{
	// Open file
	wxTextFile file;
	if (!file.Open(filename))
		return;

	// Get file path
	wxFileName fn(filename);
	string path = fn.GetPath(true);

	// Go through line-by-line
	string line = file.GetNextLine();
	Tokenizer tz;
	tz.setSpecialCharacters("");
	while (!file.Eof())
	{
		// Check for #include
		if (line.Lower().Trim().StartsWith("#include"))
		{
			// Get filename to include
			tz.openString(line);
			tz.adv();	// Skip #include

			// Process the file
			processIncludes(path + tz.next().text, out);
		}
		else
			out.append(line + "\n");

		line = file.GetNextLine();
	}
}

// ----------------------------------------------------------------------------
// StringUtils::processIncludes
//
// Reads the text entry [entry], processing any #include statements in the
// entry text recursively. This will search in the resource folder and archive
// as well as in the parent archive. The resulting 'expanded' text is written 
// to [out]
// ----------------------------------------------------------------------------
void StringUtils::processIncludes(ArchiveEntry* entry, string& out, bool use_res)
{
	// Check entry was given
	if (!entry)
		return;

	// Write entry to temp file
	string filename = App::path(entry->getName(), App::Dir::Temp);
	entry->exportFile(filename);

	// Open file
	wxTextFile file;
	if (!file.Open(filename))
		return;

	// Go through line-by-line
	Tokenizer tz;
	tz.setSpecialCharacters("");
	string line = file.GetFirstLine();
	while (!file.Eof())
	{
		// Check for #include
		if (line.Lower().Trim().StartsWith("#include"))
		{
			// Get name of entry to include
			tz.openString(line);
			string name = entry->getPath() + tz.next().text;

			// Get the entry
			bool done = false;
			ArchiveEntry* entry_inc = entry->getParent()->entryAtPath(name);
			// DECORATE paths start from the root, not from the #including entry's directory
			if (!entry_inc)
				entry_inc = entry->getParent()->entryAtPath(tz.current().text);
			if (entry_inc)
			{
				processIncludes(entry_inc, out);
				done = true;
			}
			else
				Log::info(2, S_FMT("Couldn't find entry to #include: %s", name));

			// Look in resource pack
			if (use_res && !done && App::archiveManager().programResourceArchive())
			{
				name = "config/games/" + tz.current().text;
				entry_inc = App::archiveManager().programResourceArchive()->entryAtPath(name);
				if (entry_inc)
				{
					processIncludes(entry_inc, out);
					done = true;
				}
			}

			// Okay, we've exhausted all possibilities
			if (!done)
				Log::info(
					1,
					S_FMT("Error: Attempting to #include nonexistant entry \"%s\" from entry %s",
						name,
						entry->getName())
				);
		}
		else
			out.append(line + "\n");

		line = file.GetNextLine();
	}

	// Delete temp file
	wxRemoveFile(filename);
}

<<<<<<< HEAD
void StringUtils::replace(string& str, const string& from, const string& to)
{
	size_t start_pos = 0;
	while ((start_pos = str.find(from, start_pos)) != string::npos)
	{
		str.replace(start_pos, from.length(), to);
		start_pos += to.length();
	}
}

string StringUtils::asLower(string str)
{
	transform(str.begin(), str.end(), str.begin(), ::tolower);
	return str;
}

string StringUtils::asUpper(string str)
{
	transform(str.begin(), str.end(), str.begin(), ::tolower);
	return str;
=======
// ----------------------------------------------------------------------------
// StringUtils::isInteger
//
// Returns true if [str] is a valid integer. If [allow_hex] is true, can also
// be a valid hex string
// ----------------------------------------------------------------------------
bool StringUtils::isInteger(const string& str, bool allow_hex)
{
	return (re_int1.Matches(str) || re_int2.Matches(str) || (allow_hex && re_int3.Matches(str)));
}

// ----------------------------------------------------------------------------
// StringUtils::isHex
//
// Returns true if [str] is a valid hex string
// ----------------------------------------------------------------------------
bool StringUtils::isHex(const string& str)
{
	return re_int3.Matches(str);
}

// ----------------------------------------------------------------------------
// StringUtils::isFloat
//
// Returns true if [str] is a valid floating-point number
// ----------------------------------------------------------------------------
bool StringUtils::isFloat(const string& str)
{
	return (re_float.Matches(str));
>>>>>>> c1bc2be3
}<|MERGE_RESOLUTION|>--- conflicted
+++ resolved
@@ -98,7 +98,8 @@
 	while (!file.Eof())
 	{
 		// Check for #include
-		if (line.Lower().Trim().StartsWith("#include"))
+		//if (line.Lower().Trim().StartsWith("#include"))
+		if (startsWith(lowerCopy(ltrimCopy(line)), "#include"))
 		{
 			// Get filename to include
 			tz.openString(line);
@@ -144,7 +145,8 @@
 	while (!file.Eof())
 	{
 		// Check for #include
-		if (line.Lower().Trim().StartsWith("#include"))
+		//if (line.Lower().Trim().StartsWith("#include"))
+		if (startsWith(lowerCopy(ltrimCopy(line)), "#include"))
 		{
 			// Get name of entry to include
 			tz.openString(line);
@@ -195,7 +197,6 @@
 	wxRemoveFile(filename);
 }
 
-<<<<<<< HEAD
 void StringUtils::replace(string& str, const string& from, const string& to)
 {
 	size_t start_pos = 0;
@@ -206,17 +207,16 @@
 	}
 }
 
-string StringUtils::asLower(string str)
-{
-	transform(str.begin(), str.end(), str.begin(), ::tolower);
-	return str;
-}
-
-string StringUtils::asUpper(string str)
-{
-	transform(str.begin(), str.end(), str.begin(), ::tolower);
-	return str;
-=======
+void StringUtils::ltrim(string& str)
+{
+	str.erase(0, str.find_first_not_of(WHITESPACE_CHARACTERS));
+}
+
+void StringUtils::rtrim(string& str)
+{
+	str.erase(0, str.find_last_not_of(WHITESPACE_CHARACTERS) + 1);
+}
+
 // ----------------------------------------------------------------------------
 // StringUtils::isInteger
 //
@@ -246,5 +246,9 @@
 bool StringUtils::isFloat(const string& str)
 {
 	return (re_float.Matches(str));
->>>>>>> c1bc2be3
+}
+
+bool StringUtils::startsWith(const string& str, const string& check)
+{
+	return check.size() <= str.size() && str.compare(0, check.size(), check) == 0;
 }