--- conflicted
+++ resolved
@@ -279,11 +279,8 @@
     <ClCompile Include="src\lzma\C\XzEnc.c" />
     <ClCompile Include="src\lzma\C\XzIn.c" />
     <ClCompile Include="src\Map3DPrefsPanel.cpp" />
-<<<<<<< HEAD
     <ClCompile Include="src\MapChecks.cpp" />
-=======
     <ClCompile Include="src\MapChecksDialog.cpp" />
->>>>>>> 7c217252
     <ClCompile Include="src\MapDisplayPrefsPanel.cpp" />
     <ClCompile Include="src\MapEditor.cpp" />
     <ClCompile Include="src\MapEditorConfigDialog.cpp" />
@@ -459,7 +456,6 @@
     <ClInclude Include="src\BZip2Archive.h" />
     <ClInclude Include="src\bzip2\bzlib.h" />
     <ClInclude Include="src\bzip2\bzlib_private.h" />
-    <ClInclude Include="src\MapChecks.h" />
     <ClInclude Include="src\cl_notebook_art\cl_aui_notebook_art.h" />
     <ClInclude Include="src\CodePages.h" />
     <ClInclude Include="src\ColorimetryPrefsPanel.h" />
@@ -565,6 +561,7 @@
     <ClInclude Include="src\lzma\C\XzCrc64.h" />
     <ClInclude Include="src\lzma\C\XzEnc.h" />
     <ClInclude Include="src\Map3DPrefsPanel.h" />
+    <ClInclude Include="src\MapChecks.h" />
     <ClInclude Include="src\MapChecksDialog.h" />
     <ClInclude Include="src\MapDisplayPrefsPanel.h" />
     <ClInclude Include="src\MapEditor.h" />
